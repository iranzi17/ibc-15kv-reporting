--- conflicted
+++ resolved
@@ -785,13 +785,6 @@
         file_name=fname,
         mime="application/vnd.openxmlformats-officedocument.wordprocessingml.document",
     )
-<<<<<<< HEAD
-from openpyxl import load_workbook
-from io import BytesIO
-
-def update_timesheet_template_by_discipline(template_path, all_rows, selected_dates, discipline):
-    wb = load_workbook(template_path)
-=======
->>>>>>> c010edd9
-
-
+
+
+
