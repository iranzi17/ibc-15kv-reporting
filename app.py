
import streamlit as st
from docxtpl import DocxTemplate, InlineImage
from docx.shared import Mm
import os
from googleapiclient.discovery import build
from google.oauth2.service_account import Credentials
import tempfile
import shutil
import zipfile
import pandas as pd
import json  # NEW: for reading from secrets

from utils import parse_any_date

st.markdown(
    """
    <style>
    [data-testid="stAppViewContainer"] {
        background-image: url('background.jpg');
        background-size: cover;
        background-position: center;
        background-repeat: no-repeat;
        min-height: 100vh;
    }
    [data-testid="stHeader"] {background: rgba(0,0,0,0);}
    [data-testid="stSidebar"] {background: rgba(255,255,255,0.97); border-right: 1px solid #dee2e6;}
    .stDataFrame { background: white; }
    </style>
    """,
    unsafe_allow_html=True
)

# --- CONFIG ---
SHEET_ID = '1t6Bmm3YN7mAovNM3iT7oMGeXG3giDONSejJ9gUbUeCI'
SHEET_NAME = 'Reports'
TEMPLATE_PATH = "New daily reports template.docx"

# --- Google Sheets API setup ---
SCOPES = ['https://www.googleapis.com/auth/spreadsheets.readonly']

@st.cache_resource
def get_sheet_service():
    # LOAD FROM SECRETS INSTEAD OF FILE!
    creds_dict = json.loads(st.secrets["GOOGLE_CREDENTIALS"])
    creds = Credentials.from_service_account_info(creds_dict, scopes=SCOPES)
    service = build('sheets', 'v4', credentials=creds)
    return service

def get_sheet_data(service):
    sheet = service.spreadsheets()
    result = sheet.values().get(
        spreadsheetId=SHEET_ID,
        range=f"{SHEET_NAME}!A2:F500"   # Fetch 6 columns
    ).execute()
    rows = result.get('values', [])
    # Pad missing fields (now 6 columns)
    padded_rows = [row + [""] * (6 - len(row)) for row in rows]
    return padded_rows

def get_unique_sites_and_dates(rows):
    """Return sorted unique site names and dates from the sheet rows."""
    sites = sorted({row[0].strip() for row in rows if len(row) > 0})
    dates = sorted({row[1].strip() for row in rows if len(row) > 1})
    return sites, dates

st.set_page_config(layout="wide", page_title="Site Daily Report Generator (Iranzi)")

# --- SIDEBAR: Navigation, Branding, Help ---
with st.sidebar:
    # Branding/logo
    try:
        st.image("ibc_logo.png", width=150)
    except Exception:
        pass  # If no logo, ignore
    st.markdown("### 🧭 Steps to Generate Reports")
    st.markdown("""
    <ol>
      <li><span style='color: green; font-weight: bold;'>Select Sites</span></li>
      <li>Select Dates</li>
      <li>Upload Images (Optional)</li>
      <li>Generate & Download</li>
    </ol>
    """, unsafe_allow_html=True)
    # Help
    with st.expander("ℹ️ Need Help?", expanded=False):
        st.markdown("""
        - **Step 1:** Select the sites you want.
        - **Step 2:** Pick the dates.
        - **Step 3:** (Optional) Upload images for each site/date.
        - **Step 4:** Hit 'Generate & Download Reports'!
        """)
    st.markdown("---")

st.title("📑 Site Daily Report Generator (Iranzi)")

# --- LOAD DATA WITH ERROR HANDLING ---
try:
    service = get_sheet_service()
    rows = get_sheet_data(service)
    sites, all_dates = get_unique_sites_and_dates(rows)
except Exception as e:
    st.error(f"❌ Could not load Google Sheets data: {e}")
    st.stop()

# --- UI: Site Selection ---
with st.expander("Step 1: Select Sites", expanded=True):
    site_choices = ["All Sites"] + sites
    selected_sites = st.multiselect("Choose sites:", site_choices, default=["All Sites"])
    if "All Sites" in selected_sites:
        selected_sites = sites

# --- UI: Date Selection ---
with st.expander("Step 2: Select Dates", expanded=False):
    site_dates = sorted({row[1].strip() for row in rows if row[0].strip() in selected_sites})
    date_choices = ["All Dates"] + site_dates
    selected_dates = st.multiselect("Choose dates:", date_choices, default=["All Dates"])
    if "All Dates" in selected_dates:
        selected_dates = site_dates

# --- Filter rows for preview ---
filtered_rows = [row for row in rows if row[0].strip() in selected_sites and row[1].strip() in selected_dates]

# --- Dynamic report count ---
with st.sidebar:
    st.markdown(f"**Reports to generate:** <span style='color:blue; font-size:1.2em;'>{len(filtered_rows)}</span>", unsafe_allow_html=True)

# --- Preview Table ---
with st.expander("Step 3: Preview Reports to be Generated", expanded=True):
    if filtered_rows:
        # Preview using the new column order from the Google Sheet
        df_preview = pd.DataFrame(
<<<<<<< HEAD
            columns=[
                "Site_Name",
                "Date",
                "Civil_Works",
                "Recommendation",
                "Comments",
                "Challenges",
                "Cabin_or_Underground_Cables",
                "District",
                "Personnel",
                "Materials_and_equipment",
                "Comments1",
            ]
=======
            {
                "Site_Name": "",
                "Date": "",
                "Civil_Works": "",
                "Recommendation": "",
                "Comments": "",
                "Challenges": "",
                "Cabin_or_Underground_Cables": "",
                "District": "",
                "Personnel": "",
                "Materials_and_equipment": "",
                "Comments1": "",
            },
            index=[0],  # required when constructing from scalars
>>>>>>> aadbb684
        )
        st.dataframe(df_preview, use_container_width=True, hide_index=True)
    else:
        st.info("No reports match your selection. Please adjust your sites or dates.")

# --- Image Uploads ---
with st.expander("Step 4: Upload Images (Optional)", expanded=False):
    st.markdown("You may upload up to **2 images per site/date**. Images will be included side-by-side in the report.")
    site_date_pairs = sorted({(row[0].strip(), row[1].strip()) for row in filtered_rows})
    uploaded_image_mapping = {}
    if len(site_date_pairs) > 0:
        for idx, (site, date) in enumerate(site_date_pairs):
            with st.expander(f"Images for {site} ({date})"):
                imgs = st.file_uploader(
                    f"Upload up to 2 images for {site} ({date})",
                    accept_multiple_files=True, type=['jpg', 'jpeg', 'png'], key=f"{site}_{date}"
                )
                # Only take first 2 images
                if imgs and len(imgs) > 2:
                    st.warning("Only the first 2 images will be used.")
                uploaded_image_mapping[(site, date)] = imgs[:2] if imgs else []

# --- GENERATE REPORTS BUTTON ---
if st.button("🚀 Generate & Download All Reports"):
    if not filtered_rows:
        st.error("Please select at least one site and one date to generate reports.")
    else:
        with st.spinner("Generating reports, please wait..."):
            temp_dir = tempfile.mkdtemp()
            zip_buffer = tempfile.NamedTemporaryFile(delete=False, suffix=".zip")
            progress = st.progress(0)
            with zipfile.ZipFile(zip_buffer, "w") as zipf:
                for idx, row in enumerate(filtered_rows):
                    # Extract the columns in the order defined in the sheet
                    site, date, civil_works, general_rec, comments, challenges = (row + [""] * 6)[:6]
                    tpl = DocxTemplate(TEMPLATE_PATH)
                    # Attach up to two images for this site/date (side-by-side support)
                    image_files = uploaded_image_mapping.get((site, date), [])
                    image1, image2 = None, None
                    if len(image_files) > 0:
                        img1_path = os.path.join(temp_dir, image_files[0].name)
                        with open(img1_path, "wb") as f:
                            f.write(image_files[0].getbuffer())
                        image1 = InlineImage(tpl, img1_path, width=Mm(70))  # Adjust width as needed
                    if len(image_files) > 1:
                        img2_path = os.path.join(temp_dir, image_files[1].name)
                        with open(img2_path, "wb") as f:
                            f.write(image_files[1].getbuffer())
                        image2 = InlineImage(tpl, img2_path, width=Mm(70))
                    context = {
                        "Site_Name": "",
                        "Date": "",
                        "Civil_Works": "",
                        "Recommendation": "",
                        "Comments": "",
                        "Challenges": "",
                        "Cabin_or_Underground_Cables": "",
                        "District": "",
                        "Personnel": "",
                        "Materials_and_equipment": "",
                        "Comments1": "",
                    }
                    filename = f"SITE DAILY REPORT_{site}_{date.replace('/', '.')}.docx"
                    tpl.render(context)
                    out_path = os.path.join(temp_dir, filename)
                    tpl.save(out_path)
                    zipf.write(out_path, arcname=filename)
                    progress.progress((idx + 1) / len(filtered_rows))
            st.success("All reports generated successfully!")
            with open(zip_buffer.name, "rb") as f:
                st.download_button("⬇️ Download All Reports (ZIP)", data=f, file_name="reports.zip")
            shutil.rmtree(temp_dir)
            os.remove(zip_buffer.name)

# --- Footer Info ---
st.info("**Tip:** If you don't upload images, reports will still be generated with all your data.")
st.caption("Made for efficient, multi-site daily reporting. Feedback & customizations welcome!")
<|MERGE_RESOLUTION|>--- conflicted
+++ resolved
@@ -1,239 +1,225 @@
-
-import streamlit as st
-from docxtpl import DocxTemplate, InlineImage
-from docx.shared import Mm
-import os
-from googleapiclient.discovery import build
-from google.oauth2.service_account import Credentials
-import tempfile
-import shutil
-import zipfile
-import pandas as pd
-import json  # NEW: for reading from secrets
-
-from utils import parse_any_date
-
-st.markdown(
-    """
-    <style>
-    [data-testid="stAppViewContainer"] {
-        background-image: url('background.jpg');
-        background-size: cover;
-        background-position: center;
-        background-repeat: no-repeat;
-        min-height: 100vh;
-    }
-    [data-testid="stHeader"] {background: rgba(0,0,0,0);}
-    [data-testid="stSidebar"] {background: rgba(255,255,255,0.97); border-right: 1px solid #dee2e6;}
-    .stDataFrame { background: white; }
-    </style>
-    """,
-    unsafe_allow_html=True
-)
-
-# --- CONFIG ---
-SHEET_ID = '1t6Bmm3YN7mAovNM3iT7oMGeXG3giDONSejJ9gUbUeCI'
-SHEET_NAME = 'Reports'
-TEMPLATE_PATH = "New daily reports template.docx"
-
-# --- Google Sheets API setup ---
-SCOPES = ['https://www.googleapis.com/auth/spreadsheets.readonly']
-
-@st.cache_resource
-def get_sheet_service():
-    # LOAD FROM SECRETS INSTEAD OF FILE!
-    creds_dict = json.loads(st.secrets["GOOGLE_CREDENTIALS"])
-    creds = Credentials.from_service_account_info(creds_dict, scopes=SCOPES)
-    service = build('sheets', 'v4', credentials=creds)
-    return service
-
-def get_sheet_data(service):
-    sheet = service.spreadsheets()
-    result = sheet.values().get(
-        spreadsheetId=SHEET_ID,
-        range=f"{SHEET_NAME}!A2:F500"   # Fetch 6 columns
-    ).execute()
-    rows = result.get('values', [])
-    # Pad missing fields (now 6 columns)
-    padded_rows = [row + [""] * (6 - len(row)) for row in rows]
-    return padded_rows
-
-def get_unique_sites_and_dates(rows):
-    """Return sorted unique site names and dates from the sheet rows."""
-    sites = sorted({row[0].strip() for row in rows if len(row) > 0})
-    dates = sorted({row[1].strip() for row in rows if len(row) > 1})
-    return sites, dates
-
-st.set_page_config(layout="wide", page_title="Site Daily Report Generator (Iranzi)")
-
-# --- SIDEBAR: Navigation, Branding, Help ---
-with st.sidebar:
-    # Branding/logo
-    try:
-        st.image("ibc_logo.png", width=150)
-    except Exception:
-        pass  # If no logo, ignore
-    st.markdown("### 🧭 Steps to Generate Reports")
-    st.markdown("""
-    <ol>
-      <li><span style='color: green; font-weight: bold;'>Select Sites</span></li>
-      <li>Select Dates</li>
-      <li>Upload Images (Optional)</li>
-      <li>Generate & Download</li>
-    </ol>
-    """, unsafe_allow_html=True)
-    # Help
-    with st.expander("ℹ️ Need Help?", expanded=False):
-        st.markdown("""
-        - **Step 1:** Select the sites you want.
-        - **Step 2:** Pick the dates.
-        - **Step 3:** (Optional) Upload images for each site/date.
-        - **Step 4:** Hit 'Generate & Download Reports'!
-        """)
-    st.markdown("---")
-
-st.title("📑 Site Daily Report Generator (Iranzi)")
-
-# --- LOAD DATA WITH ERROR HANDLING ---
-try:
-    service = get_sheet_service()
-    rows = get_sheet_data(service)
-    sites, all_dates = get_unique_sites_and_dates(rows)
-except Exception as e:
-    st.error(f"❌ Could not load Google Sheets data: {e}")
-    st.stop()
-
-# --- UI: Site Selection ---
-with st.expander("Step 1: Select Sites", expanded=True):
-    site_choices = ["All Sites"] + sites
-    selected_sites = st.multiselect("Choose sites:", site_choices, default=["All Sites"])
-    if "All Sites" in selected_sites:
-        selected_sites = sites
-
-# --- UI: Date Selection ---
-with st.expander("Step 2: Select Dates", expanded=False):
-    site_dates = sorted({row[1].strip() for row in rows if row[0].strip() in selected_sites})
-    date_choices = ["All Dates"] + site_dates
-    selected_dates = st.multiselect("Choose dates:", date_choices, default=["All Dates"])
-    if "All Dates" in selected_dates:
-        selected_dates = site_dates
-
-# --- Filter rows for preview ---
-filtered_rows = [row for row in rows if row[0].strip() in selected_sites and row[1].strip() in selected_dates]
-
-# --- Dynamic report count ---
-with st.sidebar:
-    st.markdown(f"**Reports to generate:** <span style='color:blue; font-size:1.2em;'>{len(filtered_rows)}</span>", unsafe_allow_html=True)
-
-# --- Preview Table ---
-with st.expander("Step 3: Preview Reports to be Generated", expanded=True):
-    if filtered_rows:
-        # Preview using the new column order from the Google Sheet
-        df_preview = pd.DataFrame(
-<<<<<<< HEAD
-            columns=[
-                "Site_Name",
-                "Date",
-                "Civil_Works",
-                "Recommendation",
-                "Comments",
-                "Challenges",
-                "Cabin_or_Underground_Cables",
-                "District",
-                "Personnel",
-                "Materials_and_equipment",
-                "Comments1",
-            ]
-=======
-            {
-                "Site_Name": "",
-                "Date": "",
-                "Civil_Works": "",
-                "Recommendation": "",
-                "Comments": "",
-                "Challenges": "",
-                "Cabin_or_Underground_Cables": "",
-                "District": "",
-                "Personnel": "",
-                "Materials_and_equipment": "",
-                "Comments1": "",
-            },
-            index=[0],  # required when constructing from scalars
->>>>>>> aadbb684
-        )
-        st.dataframe(df_preview, use_container_width=True, hide_index=True)
-    else:
-        st.info("No reports match your selection. Please adjust your sites or dates.")
-
-# --- Image Uploads ---
-with st.expander("Step 4: Upload Images (Optional)", expanded=False):
-    st.markdown("You may upload up to **2 images per site/date**. Images will be included side-by-side in the report.")
-    site_date_pairs = sorted({(row[0].strip(), row[1].strip()) for row in filtered_rows})
-    uploaded_image_mapping = {}
-    if len(site_date_pairs) > 0:
-        for idx, (site, date) in enumerate(site_date_pairs):
-            with st.expander(f"Images for {site} ({date})"):
-                imgs = st.file_uploader(
-                    f"Upload up to 2 images for {site} ({date})",
-                    accept_multiple_files=True, type=['jpg', 'jpeg', 'png'], key=f"{site}_{date}"
-                )
-                # Only take first 2 images
-                if imgs and len(imgs) > 2:
-                    st.warning("Only the first 2 images will be used.")
-                uploaded_image_mapping[(site, date)] = imgs[:2] if imgs else []
-
-# --- GENERATE REPORTS BUTTON ---
-if st.button("🚀 Generate & Download All Reports"):
-    if not filtered_rows:
-        st.error("Please select at least one site and one date to generate reports.")
-    else:
-        with st.spinner("Generating reports, please wait..."):
-            temp_dir = tempfile.mkdtemp()
-            zip_buffer = tempfile.NamedTemporaryFile(delete=False, suffix=".zip")
-            progress = st.progress(0)
-            with zipfile.ZipFile(zip_buffer, "w") as zipf:
-                for idx, row in enumerate(filtered_rows):
-                    # Extract the columns in the order defined in the sheet
-                    site, date, civil_works, general_rec, comments, challenges = (row + [""] * 6)[:6]
-                    tpl = DocxTemplate(TEMPLATE_PATH)
-                    # Attach up to two images for this site/date (side-by-side support)
-                    image_files = uploaded_image_mapping.get((site, date), [])
-                    image1, image2 = None, None
-                    if len(image_files) > 0:
-                        img1_path = os.path.join(temp_dir, image_files[0].name)
-                        with open(img1_path, "wb") as f:
-                            f.write(image_files[0].getbuffer())
-                        image1 = InlineImage(tpl, img1_path, width=Mm(70))  # Adjust width as needed
-                    if len(image_files) > 1:
-                        img2_path = os.path.join(temp_dir, image_files[1].name)
-                        with open(img2_path, "wb") as f:
-                            f.write(image_files[1].getbuffer())
-                        image2 = InlineImage(tpl, img2_path, width=Mm(70))
-                    context = {
-                        "Site_Name": "",
-                        "Date": "",
-                        "Civil_Works": "",
-                        "Recommendation": "",
-                        "Comments": "",
-                        "Challenges": "",
-                        "Cabin_or_Underground_Cables": "",
-                        "District": "",
-                        "Personnel": "",
-                        "Materials_and_equipment": "",
-                        "Comments1": "",
-                    }
-                    filename = f"SITE DAILY REPORT_{site}_{date.replace('/', '.')}.docx"
-                    tpl.render(context)
-                    out_path = os.path.join(temp_dir, filename)
-                    tpl.save(out_path)
-                    zipf.write(out_path, arcname=filename)
-                    progress.progress((idx + 1) / len(filtered_rows))
-            st.success("All reports generated successfully!")
-            with open(zip_buffer.name, "rb") as f:
-                st.download_button("⬇️ Download All Reports (ZIP)", data=f, file_name="reports.zip")
-            shutil.rmtree(temp_dir)
-            os.remove(zip_buffer.name)
-
-# --- Footer Info ---
-st.info("**Tip:** If you don't upload images, reports will still be generated with all your data.")
-st.caption("Made for efficient, multi-site daily reporting. Feedback & customizations welcome!")
+
+import streamlit as st
+from docxtpl import DocxTemplate, InlineImage
+from docx.shared import Mm
+import os
+from googleapiclient.discovery import build
+from google.oauth2.service_account import Credentials
+import tempfile
+import shutil
+import zipfile
+import pandas as pd
+import json  # NEW: for reading from secrets
+
+from utils import parse_any_date
+
+st.markdown(
+    """
+    <style>
+    [data-testid="stAppViewContainer"] {
+        background-image: url('background.jpg');
+        background-size: cover;
+        background-position: center;
+        background-repeat: no-repeat;
+        min-height: 100vh;
+    }
+    [data-testid="stHeader"] {background: rgba(0,0,0,0);}
+    [data-testid="stSidebar"] {background: rgba(255,255,255,0.97); border-right: 1px solid #dee2e6;}
+    .stDataFrame { background: white; }
+    </style>
+    """,
+    unsafe_allow_html=True
+)
+
+# --- CONFIG ---
+SHEET_ID = '1t6Bmm3YN7mAovNM3iT7oMGeXG3giDONSejJ9gUbUeCI'
+SHEET_NAME = 'Reports'
+TEMPLATE_PATH = "New daily reports template.docx"
+
+# --- Google Sheets API setup ---
+SCOPES = ['https://www.googleapis.com/auth/spreadsheets.readonly']
+
+@st.cache_resource
+def get_sheet_service():
+    # LOAD FROM SECRETS INSTEAD OF FILE!
+    creds_dict = json.loads(st.secrets["GOOGLE_CREDENTIALS"])
+    creds = Credentials.from_service_account_info(creds_dict, scopes=SCOPES)
+    service = build('sheets', 'v4', credentials=creds)
+    return service
+
+def get_sheet_data(service):
+    sheet = service.spreadsheets()
+    result = sheet.values().get(
+        spreadsheetId=SHEET_ID,
+        range=f"{SHEET_NAME}!A2:F500"   # Fetch 6 columns
+    ).execute()
+    rows = result.get('values', [])
+    # Pad missing fields (now 6 columns)
+    padded_rows = [row + [""] * (6 - len(row)) for row in rows]
+    return padded_rows
+
+def get_unique_sites_and_dates(rows):
+    """Return sorted unique site names and dates from the sheet rows."""
+    sites = sorted({row[0].strip() for row in rows if len(row) > 0})
+    dates = sorted({row[1].strip() for row in rows if len(row) > 1})
+    return sites, dates
+
+st.set_page_config(layout="wide", page_title="Site Daily Report Generator (Iranzi)")
+
+# --- SIDEBAR: Navigation, Branding, Help ---
+with st.sidebar:
+    # Branding/logo
+    try:
+        st.image("ibc_logo.png", width=150)
+    except Exception:
+        pass  # If no logo, ignore
+    st.markdown("### 🧭 Steps to Generate Reports")
+    st.markdown("""
+    <ol>
+      <li><span style='color: green; font-weight: bold;'>Select Sites</span></li>
+      <li>Select Dates</li>
+      <li>Upload Images (Optional)</li>
+      <li>Generate & Download</li>
+    </ol>
+    """, unsafe_allow_html=True)
+    # Help
+    with st.expander("ℹ️ Need Help?", expanded=False):
+        st.markdown("""
+        - **Step 1:** Select the sites you want.
+        - **Step 2:** Pick the dates.
+        - **Step 3:** (Optional) Upload images for each site/date.
+        - **Step 4:** Hit 'Generate & Download Reports'!
+        """)
+    st.markdown("---")
+
+st.title("📑 Site Daily Report Generator (Iranzi)")
+
+# --- LOAD DATA WITH ERROR HANDLING ---
+try:
+    service = get_sheet_service()
+    rows = get_sheet_data(service)
+    sites, all_dates = get_unique_sites_and_dates(rows)
+except Exception as e:
+    st.error(f"❌ Could not load Google Sheets data: {e}")
+    st.stop()
+
+# --- UI: Site Selection ---
+with st.expander("Step 1: Select Sites", expanded=True):
+    site_choices = ["All Sites"] + sites
+    selected_sites = st.multiselect("Choose sites:", site_choices, default=["All Sites"])
+    if "All Sites" in selected_sites:
+        selected_sites = sites
+
+# --- UI: Date Selection ---
+with st.expander("Step 2: Select Dates", expanded=False):
+    site_dates = sorted({row[1].strip() for row in rows if row[0].strip() in selected_sites})
+    date_choices = ["All Dates"] + site_dates
+    selected_dates = st.multiselect("Choose dates:", date_choices, default=["All Dates"])
+    if "All Dates" in selected_dates:
+        selected_dates = site_dates
+
+# --- Filter rows for preview ---
+filtered_rows = [row for row in rows if row[0].strip() in selected_sites and row[1].strip() in selected_dates]
+
+# --- Dynamic report count ---
+with st.sidebar:
+    st.markdown(f"**Reports to generate:** <span style='color:blue; font-size:1.2em;'>{len(filtered_rows)}</span>", unsafe_allow_html=True)
+
+# --- Preview Table ---
+with st.expander("Step 3: Preview Reports to be Generated", expanded=True):
+    if filtered_rows:
+        # Preview using the new column order from the Google Sheet
+        df_preview = pd.DataFrame(
+
+            {
+                "Site_Name": "",
+                "Date": "",
+                "Civil_Works": "",
+                "Recommendation": "",
+                "Comments": "",
+                "Challenges": "",
+                "Cabin_or_Underground_Cables": "",
+                "District": "",
+                "Personnel": "",
+                "Materials_and_equipment": "",
+                "Comments1": "",
+            },
+            index=[0],  # required when constructing from scalars
+
+        )
+        st.dataframe(df_preview, use_container_width=True, hide_index=True)
+    else:
+        st.info("No reports match your selection. Please adjust your sites or dates.")
+
+# --- Image Uploads ---
+with st.expander("Step 4: Upload Images (Optional)", expanded=False):
+    st.markdown("You may upload up to **2 images per site/date**. Images will be included side-by-side in the report.")
+    site_date_pairs = sorted({(row[0].strip(), row[1].strip()) for row in filtered_rows})
+    uploaded_image_mapping = {}
+    if len(site_date_pairs) > 0:
+        for idx, (site, date) in enumerate(site_date_pairs):
+            with st.expander(f"Images for {site} ({date})"):
+                imgs = st.file_uploader(
+                    f"Upload up to 2 images for {site} ({date})",
+                    accept_multiple_files=True, type=['jpg', 'jpeg', 'png'], key=f"{site}_{date}"
+                )
+                # Only take first 2 images
+                if imgs and len(imgs) > 2:
+                    st.warning("Only the first 2 images will be used.")
+                uploaded_image_mapping[(site, date)] = imgs[:2] if imgs else []
+
+# --- GENERATE REPORTS BUTTON ---
+if st.button("🚀 Generate & Download All Reports"):
+    if not filtered_rows:
+        st.error("Please select at least one site and one date to generate reports.")
+    else:
+        with st.spinner("Generating reports, please wait..."):
+            temp_dir = tempfile.mkdtemp()
+            zip_buffer = tempfile.NamedTemporaryFile(delete=False, suffix=".zip")
+            progress = st.progress(0)
+            with zipfile.ZipFile(zip_buffer, "w") as zipf:
+                for idx, row in enumerate(filtered_rows):
+                    # Extract the columns in the order defined in the sheet
+                    site, date, civil_works, general_rec, comments, challenges = (row + [""] * 6)[:6]
+                    tpl = DocxTemplate(TEMPLATE_PATH)
+                    # Attach up to two images for this site/date (side-by-side support)
+                    image_files = uploaded_image_mapping.get((site, date), [])
+                    image1, image2 = None, None
+                    if len(image_files) > 0:
+                        img1_path = os.path.join(temp_dir, image_files[0].name)
+                        with open(img1_path, "wb") as f:
+                            f.write(image_files[0].getbuffer())
+                        image1 = InlineImage(tpl, img1_path, width=Mm(70))  # Adjust width as needed
+                    if len(image_files) > 1:
+                        img2_path = os.path.join(temp_dir, image_files[1].name)
+                        with open(img2_path, "wb") as f:
+                            f.write(image_files[1].getbuffer())
+                        image2 = InlineImage(tpl, img2_path, width=Mm(70))
+                    context = {
+                        "Site_Name": "",
+                        "Date": "",
+                        "Civil_Works": "",
+                        "Recommendation": "",
+                        "Comments": "",
+                        "Challenges": "",
+                        "Cabin_or_Underground_Cables": "",
+                        "District": "",
+                        "Personnel": "",
+                        "Materials_and_equipment": "",
+                        "Comments1": "",
+                    }
+                    filename = f"SITE DAILY REPORT_{site}_{date.replace('/', '.')}.docx"
+                    tpl.render(context)
+                    out_path = os.path.join(temp_dir, filename)
+                    tpl.save(out_path)
+                    zipf.write(out_path, arcname=filename)
+                    progress.progress((idx + 1) / len(filtered_rows))
+            st.success("All reports generated successfully!")
+            with open(zip_buffer.name, "rb") as f:
+                st.download_button("⬇️ Download All Reports (ZIP)", data=f, file_name="reports.zip")
+            shutil.rmtree(temp_dir)
+            os.remove(zip_buffer.name)
+
+# --- Footer Info ---
+st.info("**Tip:** If you don't upload images, reports will still be generated with all your data.")
+st.caption("Made for efficient, multi-site daily reporting. Feedback & customizations welcome!")