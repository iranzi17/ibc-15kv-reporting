--- conflicted
+++ resolved
@@ -1,79 +1,6 @@
 import pandas as pd
 import streamlit as st
 
-
-
-
-
-<<<<<<< HEAD
-# -----------------------------
-# Streamlit app UI
-# -----------------------------
-def run_app():
-    st.title("📑 Site Daily Report Generator (Pro)")
-    
-    # role
-    role = st.session_state.setdefault("user_role", "Viewer")
-    if role == "Manager":
-        st.sidebar.button("Admin Settings", icon="⚙️")
-    
-    overlay = st.sidebar.slider("🖼️ Background overlay", 0.0, 1.0, 0.55, 0.05)
-    set_background("bg.jpg", overlay)
-    
-    render_workwatch_header(
-        author="IRANZI",
-        brand="WorkWatch",
-        subtitle="Site Intelligence",
-        logo_path="ibc_logo.png",
-        tagline="Field reports & weekly summaries",
-=======
-st.title("📑 Site Daily Report Generator (Pro)")
-
-role = st.session_state.setdefault("user_role", "Viewer")
-if role == "Manager":
-    st.sidebar.button("Admin Settings", icon="⚙️")
-
-overlay = st.sidebar.slider("🖼️ Background overlay", 0.0, 1.0, 0.55, 0.05)
-set_background("bg.jpg", overlay)
-
-render_workwatch_header(
-    author="IRANZI",
-    brand="WorkWatch",
-    subtitle="Site Intelligence",
-    logo_path="ibc_logo.png",
-    tagline="Field reports & weekly summaries",
-)
-
-st.sidebar.subheader("Gallery Controls")
-img_width_mm = st.sidebar.slider("Image width (mm)", min_value=30, max_value=100, value=70, step=5)
-img_per_row = st.sidebar.selectbox("Images per row", options=[1, 2, 3, 4], index=1)
-add_border = st.sidebar.checkbox("Add border to images", value=False)
-spacing_mm = st.sidebar.slider("Spacing between images (mm)", min_value=0, max_value=20, value=2, step=1)
-
-try:
-    rows = get_sheet_data()
-except Exception:
-    rows = []
-    st.warning("Unable to fetch data from the Google Sheet.")
-
-if not rows:
-    st.warning("No data found in the Google Sheet.")
-    st.stop()
-
-sites, all_dates = get_unique_sites_and_dates(rows)
-
-with st.sidebar:
-    offline_enabled = st.checkbox("Enable offline cache", value=False)
-    st.header("Select Discipline")
-    discipline = st.radio(
-        "Choose discipline:", ["Civil", "Electrical"], index=0, key="discipline_radio"
-    )
-
-    st.header("Select Sites")
-    site_choices = ["All Sites"] + sites
-    selected_sites = st.multiselect(
-        "Choose sites:", site_choices, default=["All Sites"], key="sites_ms"
->>>>>>> 84682ea7
     )
     
     # Controls that were mistakenly embedded in HTML in original file:
@@ -151,246 +78,4 @@
             "Work_Executed", "Comment_on_work", "Another_Work_Executed",
             "Comment_on_HSE", "Consultant_Recommandation",
         ],
-    )
-<<<<<<< HEAD
-    st.dataframe(df_preview, use_container_width=True, hide_index=True)
-    
-    # Dashboard toggle
-    show_dashboard = st.checkbox("Show Dashboard")
-    if show_dashboard:
-        dash_df = df_preview.copy()
-        dash_df = dash_df[dash_df["Site_Name"].isin(selected_sites)]
-        dash_df = dash_df[dash_df["Date"].isin(selected_dates)]
-        if "Discipline" in dash_df.columns:
-            dash_df = dash_df[dash_df["Discipline"] == discipline]
-    
-        st.subheader("Dashboard")
-        st.dataframe(dash_df, use_container_width=True, hide_index=True)
-    
-        if "Work_Executed" in dash_df.columns:
-            dash_df = dash_df.assign(
-                Work_Executed=pd.to_numeric(dash_df["Work_Executed"], errors="coerce"),
-                Date=pd.to_datetime(dash_df["Date"], errors="coerce"),
-            ).dropna(subset=["Work_Executed", "Date"])
-            if not dash_df.empty:
-                st.line_chart(
-                    dash_df.sort_values("Date").set_index("Date")["Work_Executed"]
-                )
-    
-    # Image upload UI
-    st.subheader("Gallery Preview & Customization")
-    for site_name, date in site_date_pairs:
-        site_name = site_name.strip()
-        date = date.strip()
-        image_files = uploaded_image_mapping.get((site_name, date), []) or []
-        if image_files:
-            st.markdown(f"**Gallery for {site_name} ({date})**")
-            cols = st.columns(img_per_row)
-            for idx, img_file in enumerate(image_files):
-                with cols[idx % img_per_row]:
-                    st.image(img_file, width=200)
-                    if add_border:
-                        st.markdown("<div style='border:1px solid #888; margin-bottom:5px;'></div>", unsafe_allow_html=True)
-    
-    if site_date_pairs:
-        for site_name, date in site_date_pairs:
-            site_name = site_name.strip()
-            date = date.strip()
-            with st.expander(f"Upload Images for {site_name} ({date})"):
-                imgs = st.file_uploader(
-                    f"Images for {site_name} ({date})",
-                    accept_multiple_files=True,
-                    key=f"uploader_{safe_filename(site_name)}_{safe_filename(date)}",
-                )
-                uploaded_image_mapping[(site_name, date)] = imgs
-    else:
-        st.info("No site/date pairs in current filter. Adjust filters to upload images.")
-    
-    # -----------------------------
-    # Generate reports
-    # -----------------------------
-    if st.button("🚀 Generate & Download All Reports"):
-        with st.spinner("Generating reports..."):
-            zip_buffer = tempfile.NamedTemporaryFile(delete=False, suffix=".zip")
-            with zipfile.ZipFile(zip_buffer, "w") as zipf:
-                for row in filtered_rows:
-                    (
-                        date, site_name, district, work, human_resources, supply,
-                        work_executed, comment_on_work, another_work_executed,
-                        comment_on_hse, consultant_recommandation
-                    ) = (row + [""] * 11)[:11]
-    
-                    date = date.strip()
-                    site_name = site_name.strip()
-    
-                    tpl = DocxTemplate(TEMPLATE_PATH)
-    
-                    # Images from uploader → put each photo in a subdocument paragraph with custom styling
-                    image_files = uploaded_image_mapping.get((site_name, date), []) or []
-                    images_subdoc = tpl.new_subdoc()
-                    row_cells = []
-    
-                    # Build rows of images (simple implementation)
-                    for idx, img_file in enumerate(image_files):
-                        # write temp file
-                        with tempfile.NamedTemporaryFile(delete=False, suffix=".img") as tmp_img:
-                            tmp_img.write(img_file.getbuffer())
-                            tmp_img.flush()
-                            row_cells.append(tmp_img.name)
-    
-                        if (idx + 1) % img_per_row == 0 or idx == len(image_files) - 1:
-                            table = images_subdoc.add_table(rows=1, cols=img_per_row)
-                            for col_idx in range(img_per_row):
-                                cell = table.rows[0].cells[col_idx]
-                                if col_idx < len(row_cells):
-                                    img_path = row_cells[col_idx]
-                                    run = cell.paragraphs[0].add_run()
-                                    run.add_picture(img_path, width=Mm(img_width_mm))
-                                    # optionally add border (simple approach)
-                                    if add_border:
-                                        from docx.oxml import parse_xml
-                                        borders_xml = """
-                                        <w:tcBorders xmlns:w='http://schemas.openxmlformats.org/wordprocessingml/2006/main'>
-                                            <w:top w:val='single' w:sz='4' w:space='0' w:color='888888'/>
-                                            <w:left w:val='single' w:sz='4' w:space='0' w:color='888888'/>
-                                            <w:bottom w:val='single' w:sz='4' w:space='0' w:color='888888'/>
-                                            <w:right w:val='single' w:sz='4' w:space='0' w:color='888888'/>
-                                        </w:tcBorders>
-                                        """
-                                        tcPr = cell._element.get_or_add_tcPr()
-                                        tcPr.append(parse_xml(borders_xml))
-                                    try:
-                                        os.remove(img_path)
-                                    except Exception:
-                                        pass
-                            row_cells = []
-    
-                    # Signatures
-                    sign_info = SIGNATORIES.get(discipline, {})
-                    cons_sig_path = resolve_asset(sign_info.get("Consultant_Signature"))
-                    cont_sig_path = resolve_asset(sign_info.get("Contractor_Signature"))
-                    cons_sig_img = InlineImage(tpl, cons_sig_path, width=Mm(30)) if cons_sig_path else ""
-                    cont_sig_img = InlineImage(tpl, cont_sig_path, width=Mm(30)) if cont_sig_path else ""
-    
-                    # Build context (you will need to adapt to your docx template variables)
-                    ctx = {
-                        "Date": date,
-                        "Site_Name": site_name,
-                        "District": district,
-                        "Work": work,
-                        "Human_Resources": human_resources,
-                        "Supply": supply,
-                        "Work_Executed": work_executed,
-                        "Comment_on_work": comment_on_work,
-                        "Another_Work_Executed": another_work_executed,
-                        "Comment_on_HSE": comment_on_hse,
-                        "Consultant_Recommandation": consultant_recommandation,
-                        "Consultant_Name": sign_info.get("Consultant_Name", ""),
-                        "Consultant_Title": sign_info.get("Consultant_Title", ""),
-                        "Contractor_Name": sign_info.get("Contractor_Name", ""),
-                        "Contractor_Title": sign_info.get("Contractor_Title", ""),
-                        "Consultant_Signature": cons_sig_img,
-                        "Contractor_Signature": cont_sig_img,
-                        "Gallery": images_subdoc,
-                    }
-    
-                    tpl.render(ctx)
-    
-                    # produce a filename and write into zip
-                    out_name = safe_filename(f"{site_name}_{format_date_title(date)}.docx")
-                    with tempfile.NamedTemporaryFile(delete=False, suffix=".docx") as tmp_docx:
-                        tpl.save(tmp_docx.name)
-                        zipf.write(tmp_docx.name, arcname=out_name)
-                        os.remove(tmp_docx.name)
-    
-            zip_buffer.flush()
-            zip_buffer.seek(0)
-            st.download_button(
-                "⬇️ Download ZIP",
-                data=zip_buffer.read(),
-                file_name="daily_reports.zip",
-                mime="application/zip",
-            )
-    
-    st.info("**Tip:** If you don't upload images, reports will still be generated with all your data.")
-    st.caption("Made for efficient, multi-site daily reporting. Feedback & customizations welcome!")
-
-if __name__ == "__main__":
-    run_app()
-=======
-    if "All Dates" in selected_dates or not selected_dates:
-        selected_dates = site_dates
-
-filtered_rows = [
-    row for row in rows
-    if row[1].strip() in selected_sites and row[0].strip() in selected_dates
-]
-site_date_pairs = sorted({(row[1].strip(), row[0].strip()) for row in filtered_rows})
-
-uploaded_image_mapping: dict[tuple[str, str], list] = {}
-
-st.subheader("Preview Reports to be Generated")
-df_preview = pd.DataFrame(
-    filtered_rows,
-    columns=[
-        "Date", "Site_Name", "District", "Work", "Human_Resources", "Supply",
-        "Work_Executed", "Comment_on_work", "Another_Work_Executed",
-        "Comment_on_HSE", "Consultant_Recommandation",
-    ][:NUM_COLUMNS],
-)
-st.dataframe(df_preview, use_container_width=True, hide_index=True)
-
-show_dashboard = st.checkbox("Show Dashboard")
-if show_dashboard:
-    dash_df = df_preview.copy()
-    dash_df = dash_df[dash_df["Site_Name"].isin(selected_sites)]
-    dash_df = dash_df[dash_df["Date"].isin(selected_dates)]
-    if "Discipline" in dash_df.columns:
-        dash_df = dash_df[dash_df["Discipline"] == discipline]
-
-    st.subheader("Dashboard")
-    st.dataframe(dash_df, use_container_width=True, hide_index=True)
-
-    if "Work_Executed" in dash_df.columns:
-        dash_df = dash_df.assign(
-            Work_Executed=pd.to_numeric(dash_df["Work_Executed"], errors="coerce"),
-            Date=pd.to_datetime(dash_df["Date"], errors="coerce"),
-        ).dropna(subset=["Work_Executed", "Date"])
-        if not dash_df.empty:
-            st.line_chart(
-                dash_df.sort_values("Date").set_index("Date")["Work_Executed"]
-            )
-
-st.subheader("Gallery Preview & Customization")
-for site_name, date in site_date_pairs:
-    image_files = uploaded_image_mapping.get((site_name, date), []) or []
-    if image_files:
-        st.markdown(f"**Gallery for {site_name} ({date})**")
-        cols = st.columns(img_per_row)
-        for idx, img_file in enumerate(image_files):
-            with cols[idx % img_per_row]:
-                st.image(img_file, width=200)
-                if add_border:
-                    st.markdown(
-                        "<div style='border:1px solid #888; margin-bottom:5px;'></div>",
-                        unsafe_allow_html=True,
-                    )
-
-if site_date_pairs:
-    for site_name, date in site_date_pairs:
-        with st.expander(f"Upload Images for {site_name} ({date})"):
-            imgs = st.file_uploader(
-                f"Images for {site_name} ({date})",
-                accept_multiple_files=True,
-                type=["png", "jpg", "jpeg", "webp"],
-                key=f"uploader_{safe_filename(site_name)}_{safe_filename(date)}",
-            )
-            valid_imgs = []
-            for img_file in imgs or []:
-                if img_file.type and img_file.type.startswith("image/"):
-                    valid_imgs.append(img_file)
-                else:
-                    st.warning(f"Skipping invalid file: {img_file.name}")
-            uploaded_image_mapping[(site_name, date)] = valid_imgs
-else:
->>>>>>> 84682ea7
+    )