--- conflicted
+++ resolved
@@ -13,12 +13,6 @@
 from report_structuring import REPORT_HEADERS, clean_and_structure_report
 from ui import render_workwatch_header
 from ui_hero import render_hero
-<<<<<<< HEAD
-
-
-st.set_page_config(page_title="WorkWatch — Site Intelligence", layout="wide")
-=======
->>>>>>> 04af915d
 
 
 st.set_page_config(page_title="WorkWatch — Site Intelligence", layout="wide")
@@ -41,94 +35,13 @@
 
 def run_app():
     """Render the Streamlit interface."""
-<<<<<<< HEAD
-    data_rows, sites, data_error = _load_sheet_context()
-
-    def _render_filters():
-        discipline_column, sites_column, dates_column = st.columns((0.85, 1.1, 1.1), gap="large")
-
-        with discipline_column:
-            st.markdown(
-                "<p class=\"hero-field-label\">Discipline</p>",
-                unsafe_allow_html=True,
-            )
-            discipline_choice = st.radio(
-                "Discipline",
-                ["Civil", "Electrical"],
-                key="discipline_radio",
-                label_visibility="collapsed",
-            )
-
-        site_options = ["All Sites"] + sites if sites else []
-        selected_sites_effective: list[str] = []
-
-        with sites_column:
-            st.markdown(
-                "<p class=\"hero-field-label\">Select Sites</p>",
-                unsafe_allow_html=True,
-            )
-            selected_sites_raw = st.multiselect(
-                "Choose sites",
-                site_options,
-                default=["All Sites"] if sites else [],
-                key="sites_ms",
-                label_visibility="collapsed",
-            )
-            if "All Sites" in selected_sites_raw or not selected_sites_raw:
-                selected_sites_effective = sites.copy()
-            else:
-                selected_sites_effective = selected_sites_raw
-
-        with dates_column:
-            st.markdown(
-                "<p class=\"hero-field-label\">Select Dates</p>",
-                unsafe_allow_html=True,
-            )
-            available_dates = sorted(
-                {
-                    row[0].strip()
-                    for row in data_rows
-                    if row[1].strip() in (selected_sites_effective or [])
-                }
-            )
-            date_options = ["All Dates"] + available_dates if available_dates else ["All Dates"]
-            selected_dates_raw = st.multiselect(
-                "Choose dates",
-                date_options,
-                default=["All Dates"] if available_dates else [],
-                key="dates_ms",
-                label_visibility="collapsed",
-            )
-            if "All Dates" in selected_dates_raw or not selected_dates_raw:
-                selected_dates_effective = available_dates
-            else:
-                selected_dates_effective = selected_dates_raw
-
-        return discipline_choice, selected_sites_effective, selected_dates_effective
-
-    discipline = "Civil"
-    selected_sites = sites.copy()
-    selected_dates = sorted({row[0].strip() for row in data_rows})
-
-    filters_values = render_hero(
-=======
     render_hero(
->>>>>>> 04af915d
         title="Smart Field Reporting for Electrical & Civil Works",
         subtitle="A modern reporting system for engineers, supervisors and consultants.",
         cta_primary="Generate Reports",
         cta_secondary="Upload Site Data",
         image_path="bg.jpg",
-<<<<<<< HEAD
-        filters_renderer=_render_filters,
     )
-
-    if filters_values is not None:
-        discipline, selected_sites, selected_dates = filters_values
-
-=======
-    )
->>>>>>> 04af915d
     st.markdown('<div id="reports-section"></div>', unsafe_allow_html=True)
     render_workwatch_header()
 
