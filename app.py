import os
import re
import json
import tempfile
import zipfile
import base64
from pathlib import Path
from typing import Optional
from io import BytesIO

import pandas as pd
import streamlit as st
from google.oauth2 import service_account
from googleapiclient.discovery import build
from docxtpl import DocxTemplate, InlineImage
from docx.shared import Mm
from docx import Document
from openpyxl import load_workbook

# ---- Background image (full page, readable) ----
def set_background(image_path: str, overlay_opacity: float = 0.55):
    """
    Set a full-page background image with a subtle overlay for readability.
    overlay_opacity: 0.0 (no overlay) → 1.0 (solid)
    """
    # safety clamp
    overlay_opacity = max(0.0, min(1.0, overlay_opacity))

    path = Path(__file__).parent / image_path
    with open(path, "rb") as f:
        encoded = base64.b64encode(f.read()).decode()

    # white overlay for light UI; switch to rgba(0,0,0,OPACITY) for a dark overlay
    st.markdown(
        f"""
        <style>
        /* Background (image + white overlay) */
        [data-testid="stAppViewContainer"] {{
            background-image:
                linear-gradient(rgba(255,255,255,{overlay_opacity}),
                                rgba(255,255,255,{overlay_opacity})),
                url("data:image/jpg;base64,{encoded}");
            background-size: cover;
            background-position: center center;
            background-attachment: fixed;
        }}

        /* Make Streamlit header transparent so bg is visible */
        [data-testid="stHeader"] {{
            background: rgba(0,0,0,0);
        }}

        /* Content cards for readability */
        .block-container {{
            background: rgba(255,255,255,0.85);
            border-radius: 14px;
            padding: 1.2rem 2rem;
            box-shadow: 0 4px 20px rgba(0,0,0,0.08);
            backdrop-filter: blur(2px);
        }}

        /* Sidebar as a softer card */
        [data-testid="stSidebar"] > div:first-child {{
            background: rgba(255,255,255,0.75);
            border-radius: 12px;
            margin: 0.5rem;
            padding: 0.5rem;
            backdrop-filter: blur(2px);
        }}

        /* Buttons look better on photos */
        .stButton>button {{
            box-shadow: 0 2px 8px rgba(0,0,0,0.12);
        }}

        /* Mobile tweaks */
        @media (max-width: 768px) {{
          .block-container {{ background: rgba(255,255,255,0.92); }}
        }}
        </style>
        """,
        unsafe_allow_html=True,
    )

# Store and retrieve the current user's role (default to Viewer)
role = st.session_state.setdefault("user_role", "Viewer")

# Show manager-only controls
if role == "Manager":
    st.sidebar.button("Admin Settings", icon="⚙️")

overlay = st.sidebar.slider("🖼️ Background overlay", 0.0, 1.0, 0.55, 0.05)
set_background("bg.jpg", overlay)

# ---- Styled header: WorkWatch — Site Intelligence · IRANZI ----

def render_workwatch_header(
    author: str = "IRANZI",
    brand: str = "WorkWatch",
    subtitle: str = "Site Intelligence",
    logo_path: str | None = "ibc_logo.png",
    tagline: str | None = "Field reports & weekly summaries"
):
    # embed logo if available
    logo_html = ""
    if logo_path:
        p = Path(__file__).parent / logo_path
        if p.exists():
            encoded = base64.b64encode(p.read_bytes()).decode()
            logo_html = f'<img class="ww-logo" src="data:image/png;base64,{encoded}" alt="logo"/>'

    # optional discipline suffix (from your sidebar radio)
    discipline = st.session_state.get("discipline_radio")
    suffix = f' <span class="ww-suffix">— {discipline}</span>' if discipline else ""

    st.markdown(
        f"""
        <style>
        .ww-wrap {{
          display:flex; align-items:center; gap:14px; margin: .25rem 0 1rem 0;
        }}
        .ww-logo {{
          height: 46px; width:auto; border-radius:8px; box-shadow:0 2px 8px rgba(0,0,0,.12);
        }}
        .ww-title {{
          font-size: clamp(28px, 4vw, 44px);
          line-height: 1.05;
          font-weight: 800;
          margin: 0;
        }}
        .ww-brand {{
          background: linear-gradient(90deg,#111,#5a5a5a 60%,#111);
          -webkit-background-clip: text;
          background-clip: text;
          color: transparent;
        }}
        .ww-sub {{ opacity:.85; font-weight:700; }}
        .ww-dot {{ opacity:.6; font-weight:600; padding:0 .2rem; }}
        .ww-author {{ font-weight:500; opacity:.8; }}
        .ww-suffix {{ font-weight:500; opacity:.65; }}
        .ww-tagline {{ margin-top:.25rem; opacity:.75; font-size:0.95rem; }}
        </style>

        <div class="ww-wrap">
          {logo_html}
          <div>
            <div class="ww-title">
              ⚡ <span class="ww-brand">{brand}</span> — <span class="ww-sub">{subtitle}</span>
              <span class="ww-dot">·</span><span class="ww-author">{author}</span>{suffix}
            </div>
            {f'<div class="ww-tagline">{tagline}</div>' if tagline else ''}
          </div>
        </div>
        """,
        unsafe_allow_html=True,
    )

render_workwatch_header(
    author="IRANZI",
    brand="WorkWatch",
    subtitle="Site Intelligence",
    logo_path="ibc_logo.png",          # or None to hide
    tagline="Field reports & weekly summaries",
)

# -----------------------------
# Paths & small helpers
# -----------------------------
BASE_DIR = Path(__file__).parent.resolve()

def resolve_asset(name: Optional[str]) -> Optional[str]:
    """
    Find an asset (e.g., signature image) whether it’s in ./ or ./signatures/,
    with or without extension. Tries .png/.jpg/.jpeg/.webp.
    Returns an absolute path or None.
    """
    if not name:
        return None

    p = (BASE_DIR / name).resolve()
    stem = p.with_suffix("").name

    # Where to look
    if p.parent != BASE_DIR:
        search_dirs = [p.parent]
    else:
        search_dirs = [BASE_DIR / "signatures", BASE_DIR]

    exts = ["", ".png", ".jpg", ".jpeg", ".webp"]
    for d in search_dirs:
        for ext in exts:
            candidate = (d / f"{stem}{ext}").resolve()
            if candidate.exists():
                return str(candidate)
    return None

def update_timesheet_template_by_discipline(template_path, all_rows, selected_dates, discipline):
    wb = load_workbook(template_path)
    try:
        ws = wb.active

        for date_str in selected_dates:
            try:
                day_num = int(pd.to_datetime(date_str, dayfirst=True).day)
            except:
                continue

            # Filter rows by date AND discipline
            day_rows = [
                r for r in all_rows
                if r[0] == date_str and st.session_state.get("discipline_radio") == discipline
            ]

            if not day_rows:
                continue

            # Extract site names
            sites = sorted(set(r[1] for r in day_rows if r[1]))

            # Extract and merge activities
            activities = []
            for r in day_rows:
                site = r[1]
                act1 = r[6] or ""
                act2 = r[8] or ""
                combined = " / ".join(filter(None, [act1.strip(), act2.strip()]))
                if combined:
                    activities.append(f"{site}: {combined}")

            # Fill Excel row for the matching day number
            for row in range(19, 60):
                cell_value = ws[f"A{row}"].value
                if cell_value == day_num:
                    ws[f"F{row}"] = ", ".join(sites)
                    ws[f"G{row}"] = "\n".join(activities[:8]) or "Supervision of site activities"
                    break

        output = BytesIO()
        wb.save(output)
        output.seek(0)
        return output
    finally:
        wb.close()



# ========= Weekly report helpers =========

# Extract simple (Description, Unit, Quantity) from free-text like "Trench excavation 110 m"
ACT_RE = re.compile(
    r'(?P<desc>[A-Za-z /&\-\(\)]+?)\s*(?P<qty>\d+(?:\.\d+)?)\s*(?P<unit>m|mt|nos|poles?)\b',
    re.I,
)

def activities_from_text(txt: str):
    out = []
    for m in ACT_RE.finditer(txt or ""):
        desc = m.group('desc').strip().title()
        qty = float(m.group('qty'))
        unit = m.group('unit').lower()
        # Normalize units
        if unit in ("pole", "poles"):
            unit = "Nos"
        elif unit == "m":
            unit = "mt"
        else:
            unit = unit.title()
        out.append((desc, unit, qty))
    return out

def build_site_table(rows_this_site):
    """Build Mon..Sun table for one site from daily rows."""
    agg = {}  # (desc, unit) -> [Mon..Sun]
    for r in rows_this_site:
        d = pd.to_datetime(r[0], dayfirst=True, errors='coerce')
        if pd.isna(d):
            continue
        dayi = int(d.weekday())  # Mon=0..Sun=6
        # Use Work_Executed (idx 6) + Another_Work_Executed (idx 8)
        texts = " ; ".join([(r[6] or ""), (r[8] or "")])
        for desc, unit, qty in activities_from_text(texts):
            key = (desc, unit)
            agg.setdefault(key, [0,0,0,0,0,0,0])[dayi] += qty

    table = []
    for (desc, unit), days in agg.items():
        table.append({
            "Description": desc, "Unit": unit,
            "Mon": days[0], "Tue": days[1], "Wed": days[2], "Thu": days[3],
            "Fri": days[4], "Sat": days[5], "Sun": days[6],
            "Total": sum(days)
        })
    table.sort(key=lambda x: (x["Description"], x["Unit"]))
    return table

def site_pictures_subdoc(tpl, uploaded_map, site, start_ymd, end_ymd):
    """Build a subdocument with all uploaded images for a site within the week."""
    start = pd.to_datetime(start_ymd, errors="coerce"); end = pd.to_datetime(end_ymd, errors="coerce")
    sub = tpl.new_subdoc()
    for (s, dstr), files in uploaded_map.items():
        if s != site:
            continue
        d = pd.to_datetime(dstr, dayfirst=True, errors="coerce")
        if pd.isna(d) or not (start <= d <= end):
            continue
        for f in files or []:
            with tempfile.NamedTemporaryFile(delete=False) as t:
                t.write(f.getbuffer()); t.flush()
                p = sub.add_paragraph(); r = p.add_run()
                r.add_picture(t.name, width=Mm(70))
    return sub

def build_weekly_context(rows, selected_sites, start_ymd, end_ymd, discipline, uploaded_map):
    """
    Returns (tpl, ctx) for Weekly_Report_Template.docx
    - rows: sheet rows (padded)
    - selected_sites: list[str]
    - start_ymd/end_ymd: 'YYYY-MM-DD'
    - discipline: 'Civil'|'Electrical'
    - uploaded_map: {(site, date_str): [UploadedFile, ...]}
    """
    start = pd.to_datetime(start_ymd); end = pd.to_datetime(end_ymd)
    week_no = int(start.isocalendar().week)

    # Filter rows into the week + sites
    by_site = {}
    for r in rows:
        site = r[1].strip()
        if site not in selected_sites:
            continue
        d = pd.to_datetime(r[0], dayfirst=True, errors="coerce")
        if pd.isna(d) or not (start <= d <= end):
            continue
        by_site.setdefault(site, []).append(r)

    tpl = DocxTemplate("Weekly_Report_Template.docx")

    sites_ctx = []
    total_man = 0
    good_lines, bad_lines = [], []

    # very light keyword heuristics for summary
    def is_blocker(text):
        t = (text or "").lower()
        return any(k in t for k in ["delay", "blocked", "issue", "problem", "pending", "stoppage", "approval"])

    for site, site_rows in sorted(by_site.items()):
        # table Mon..Sun
        table = build_site_table(site_rows)

        # quick site narrative
        act_lead = ", ".join({t["Description"] for t in table} or [])
        narrative = f"During the week, activities at {site} included {act_lead.lower()}."

        # simple challenges pulled from comments/recommendations
        challenges = []
        for r in site_rows:
            combined = f"{r[7] or ''} {r[10] or ''}".strip()  # Comment_on_work + Consultant_Recommandation
            if combined and is_blocker(combined):
                challenges.append({"Issue": combined, "Impact": "Schedule impact"})

        # pictures
        pics = site_pictures_subdoc(tpl, uploaded_map, site, start_ymd, end_ymd)

        # manpower sum from Human_Resources column (idx 4), best-effort integer extraction
        site_man = 0
        for r in site_rows:
            m = re.search(r"\d+", str(r[4]) or "")
            if m:
                site_man += int(m.group())
        total_man += site_man

        sites_ctx.append({
            "Site_Name": site,
            "Narrative": narrative,
            "Table": table,
            "Challenges": challenges[:3],
            "Pictures": pics
        })

        good_lines.extend([t["Description"] for t in table][:3])
        bad_lines.extend([c["Issue"] for c in challenges][:3])

    # summary paragraph
    summary = f"This week, the {discipline.lower()} teams progressed across {len(sites_ctx)} site(s)."
    if good_lines:
        summary += " Key activities: " + ", ".join(sorted(set(good_lines))) + "."
    if bad_lines:
        summary += " Risks/Delays noted: " + "; ".join(sorted(set(bad_lines))) + "."

    # signatures
    sign = SIGNATORIES.get(discipline, {})
    cons_sig_path = resolve_asset(sign.get("Consultant_Signature"))
    cons_sig_img = InlineImage(tpl, cons_sig_path, width=Mm(30)) if cons_sig_path else ""

    ctx = {
        "Week_No": f"{week_no:02d}",
        "Period_From": start.strftime("%d/%m/%Y"),
        "Period_To":   end.strftime("%d/%m/%Y"),
        "Doc_No": f"{week_no:02d}",
        "Doc_Date": pd.Timestamp.today().strftime("%d/%m/%Y"),
        "Project_Name": "Consultancy services related to Supervision of Engineering Design Supply and Installation of 15kV Switching Substations and Rehabilitation of Associated Distribution Lines in Kigali",
        "Prepared_By": sign.get("Consultant_Name", ""),
        "Prepared_Signature": cons_sig_img,
        "Discipline": discipline,
        "Summary": summary,
        "Sites": sites_ctx,
        "Ongoing": [],   # fill from a 'Weekly_Log' sheet if you add one
        "Planned": [],   # fill from a 'Weekly_Log' sheet if you add one
        "HSE": "Teams maintained good safety standards this week.",
        "Weekly_Images": tpl.new_subdoc(),  # or build a global gallery if you want
    }
    return tpl, ctx
# ========= end weekly helpers =========

    
def normalize_date(d) -> str:
    """Normalize date like '06/08/2025' -> '2025-08-06' (safe for logs etc.)."""
    try:
        return pd.to_datetime(d, dayfirst=True, errors="raise").strftime("%Y-%m-%d")
    except Exception:
        return str(d).replace("/", "-").replace("\\", "-")


def format_date_title(d: str) -> str:
    """Return dd.MM.YYYY for filenames like 04.08.2025."""
    try:
        return pd.to_datetime(d, dayfirst=True, errors="raise").strftime("%d.%m.%Y")
    except Exception:
        # Fallback: normalize common separators to dots
        return str(d).replace("/", ".").replace("-", ".")


def safe_filename(s: str, max_len: int = 150) -> str:
    """Remove illegal filename characters and tidy whitespace."""
    s = str(s)
    s = re.sub(r'[\\/:*?"<>|]+', "-", s)  # illegal on Windows + unsafe elsewhere
    s = re.sub(r"\s+", " ", s).strip(" .-")
    return s[:max_len]


def merge_daily_reports(files):
    """Merge multiple daily report DOCX files into a single document with page breaks."""
    if not files:
        return None

    merged_doc = Document(BytesIO(files[0].getvalue()))
    for f in files[1:]:
        doc = Document(BytesIO(f.getvalue()))
        merged_doc.add_page_break()
        for element in doc.element.body:
            merged_doc.element.body.append(element)

    output = BytesIO()
    merged_doc.save(output)
    output.seek(0)
    return output

# -----------------------------
# App config & constants
# -----------------------------

SHEET_ID = "1t6Bmm3YN7mAovNM3iT7oMGeXG3giDONSejJ9gUbUeCI"
SHEET_NAME = "Reports"
TEMPLATE_PATH = "Site_Daily_report_Template_Date.docx"
CACHE_FILE = BASE_DIR / "offline_cache.json"

SIGNATORIES = {
    "Civil": {
        "Consultant_Name": "IRANZI Prince Jean Claude",
        "Consultant_Title": "Civil Engineer",
        # Keep stems; resolver will find .jpg/.png in repo root or ./signatures
        "Consultant_Signature": "iranzi_prince_jean_claude",
        "Contractor_Name": "RUTALINDWA Olivier",
        "Contractor_Title": "Civil Engineer",
        "Contractor_Signature": "rutalindwa_olivier",
    },
    "Electrical": {
        "Consultant_Name": "Alexis IVUGIZA",
        "Consultant_Title": "Electrical Engineer",
        "Consultant_Signature": "alexis_ivugiza",
        "Contractor_Name": "Issac HABIMANA",  # say if you want 'Isaac'
        "Contractor_Title": "Electrical Engineer",
        "Contractor_Signature": "issac_habimana",
    },
}

# -----------------------------
# Google Sheets & offline cache
# -----------------------------
SCOPES = ["https://www.googleapis.com/auth/spreadsheets"]

def _build_service():
    service_account_info = json.loads(st.secrets["GOOGLE_CREDENTIALS"])
    creds = service_account.Credentials.from_service_account_info(
        service_account_info, scopes=SCOPES
    )
    return build("sheets", "v4", credentials=creds)

@st.cache_data(ttl=300)
def get_sheet_data() -> list[list[str]]:
    service = _build_service()
    sheet = service.spreadsheets()

    result = sheet.values().get(
        spreadsheetId=SHEET_ID,
        range=f"{SHEET_NAME}!A:K",  # open-ended range
    ).execute()
    rows = result.get("values", [])
    padded_rows = [row + [""] * (11 - len(row)) for row in rows]
    return padded_rows


def append_rows_to_sheet(rows: list[list[str]]):
    if not rows:
        return
    service = _build_service()
    body = {"values": rows}
    service.spreadsheets().values().append(
        spreadsheetId=SHEET_ID,
        range=SHEET_NAME,
        valueInputOption="USER_ENTERED",
        body=body,
    ).execute()


def load_offline_cache():
    if CACHE_FILE.exists():
        try:
            with open(CACHE_FILE, "r") as fh:
                return json.load(fh)
        except Exception:
            return None
    return None


def save_offline_cache(rows, uploads):
    data = {
        "rows": rows,
        "uploads": {
            f"{site}|{date}": [
                {
                    "name": f.name,
                    "data": base64.b64encode(f.getbuffer()).decode("utf-8"),
                }
                for f in (files or [])
            ]
            for (site, date), files in uploads.items()
        },
    }
    with open(CACHE_FILE, "w") as fh:
        json.dump(data, fh)


def get_unique_sites_and_dates(rows: list[list[str]]):
    sites = sorted({row[1].strip() for row in rows if len(row) > 1 and row[1].strip()})
    dates = sorted({row[0].strip() for row in rows if len(row) > 0 and row[0].strip()})
    return sites, dates

# -----------------------------
# UI
# -----------------------------
st.title("📑 Site Daily Report Generator (Pro)")

cache = load_offline_cache()
if cache and cache.get("rows"):
    st.info("Cached offline data detected. Use the button below to sync back to the Google Sheet.")
    if st.button("Sync cached data to Google Sheet"):
        try:
            append_rows_to_sheet(cache.get("rows", []))
            CACHE_FILE.unlink()
            st.success("Cached data synced to Google Sheet.")
            cache = None
        except Exception as e:
            st.error(f"Sync failed: {e}")

try:
    rows = get_sheet_data()
except Exception as e:
    rows = []
    st.warning("Unable to fetch data from the Google Sheet.")

if not rows:
    st.warning("No data found in the Google Sheet.")
    st.stop()

sites, all_dates = get_unique_sites_and_dates(rows)

with st.sidebar:
    offline_enabled = st.checkbox("Enable offline cache", value=False)
    st.header("Step 0: Select Discipline")
    discipline = st.radio(
        "Choose discipline:", ["Civil", "Electrical"], index=0, key="discipline_radio"
    )

    st.header("Step 1: Select Sites")
    site_choices = ["All Sites"] + sites
    selected_sites = st.multiselect(
        "Choose sites:", site_choices, default=["All Sites"], key="sites_ms"
    )
    if "All Sites" in selected_sites or not selected_sites:
        selected_sites = sites

    st.header("Step 2: Select Dates")
    site_dates = sorted({row[0].strip() for row in rows if row[1].strip() in selected_sites})
    date_choices = ["All Dates"] + site_dates
    selected_dates = st.multiselect(
        "Choose dates:", date_choices, default=["All Dates"], key="dates_ms"
    )
    if "All Dates" in selected_dates or not selected_dates:
        selected_dates = site_dates

# Filtered rows
filtered_rows = [
    row for row in rows
    if row[1].strip() in selected_sites and row[0].strip() in selected_dates
]

# (site, date) pairs for upload mapping
site_date_pairs = sorted({(row[1].strip(), row[0].strip()) for row in filtered_rows})

# Uploads mapping
uploaded_image_mapping: dict[tuple[str, str], list] = {}

# Preview
st.subheader("Preview Reports to be Generated")
show_dashboard = st.checkbox("Show Dashboard")
df_preview = pd.DataFrame(
    filtered_rows,
    columns=[
        "Date", "Site_Name", "District", "Work", "Human_Resources", "Supply",
        "Work_Executed", "Comment_on_work", "Another_Work_Executed",
        "Comment_on_HSE", "Consultant_Recommandation",
    ],
)
st.dataframe(df_preview, use_container_width=True, hide_index=True)

if show_dashboard:
    dash_df = df_preview.copy()
    dash_df = dash_df[dash_df["Site_Name"].isin(selected_sites)]
    dash_df = dash_df[dash_df["Date"].isin(selected_dates)]
    if "Discipline" in dash_df.columns:
        dash_df = dash_df[dash_df["Discipline"] == discipline]

    st.subheader("Dashboard")
    st.dataframe(dash_df, use_container_width=True, hide_index=True)

    if "Work_Executed" in dash_df.columns:
        dash_df = dash_df.assign(
            Work_Executed=pd.to_numeric(dash_df["Work_Executed"], errors="coerce"),
            Date=pd.to_datetime(dash_df["Date"], errors="coerce"),
        ).dropna(subset=["Work_Executed", "Date"])
        if not dash_df.empty:
            st.line_chart(
                dash_df.sort_values("Date").set_index("Date")["Work_Executed"]
            )

# Image uploads
if site_date_pairs:
    for site_name, date in site_date_pairs:
        with st.expander(f"Upload Images for {site_name} ({date})"):
            imgs = st.file_uploader(
                f"Images for {site_name} ({date})",
                accept_multiple_files=True,
                key=f"uploader_{site_name}_{date}",
            )
            uploaded_image_mapping[(site_name, date)] = imgs
else:
    st.info("No site/date pairs in current filter. Adjust filters to upload images.")


# -----------------------------
# Generate reports
# -----------------------------
if st.button("🚀 Generate & Download All Reports"):
    with st.spinner("Generating reports, please wait..."):
        temp_dir = tempfile.mkdtemp()
        zip_buffer = tempfile.NamedTemporaryFile(delete=False, suffix=".zip")

        with zipfile.ZipFile(zip_buffer, "w") as zipf:
            for row in filtered_rows:
                (
                    date, site_name, district, work, human_resources, supply,
                    work_executed, comment_on_work, another_work_executed,
                    comment_on_hse, consultant_recommandation
                ) = (row + [""] * 11)[:11]

                tpl = DocxTemplate(TEMPLATE_PATH)

                # Images from uploader → put each photo in a subdocument paragraph
                image_files = uploaded_image_mapping.get((site_name, date), []) or []
                images_subdoc = tpl.new_subdoc()
                for img_file in image_files:
                    img_path = os.path.join(temp_dir, img_file.name)
                    with open(img_path, "wb") as f:
                        f.write(img_file.getbuffer())
                    p = images_subdoc.add_paragraph()
                    r = p.add_run()
                    r.add_picture(img_path, width=Mm(70))

                # Signatories (names/titles + signatures)
                sign_info = SIGNATORIES.get(discipline, {})
                cons_sig_path = resolve_asset(sign_info.get("Consultant_Signature"))
                cont_sig_path = resolve_asset(sign_info.get("Contractor_Signature"))
                cons_sig_img = InlineImage(tpl, cons_sig_path, width=Mm(30)) if cons_sig_path else ""
                cont_sig_img = InlineImage(tpl, cont_sig_path, width=Mm(30)) if cont_sig_path else ""

                # Context for DOCX
                context = {
                    "Site_Name": site_name or "",
                    "Date": date or "",
                    "District": district or "",
                    "Work": work or "",
                    "Human_Resources": human_resources or "",
                    "Supply": supply or "",
                    "Work_Executed": work_executed or "",
                    "Comment_on_work": comment_on_work or "",
                    "Another_Work_Executed": another_work_executed or "",
                    "Comment_on_HSE": comment_on_hse or "",
                    "Consultant_Recommandation": consultant_recommandation or "",
                    "Images": images_subdoc,  # ← use subdocument, not RichText
                    "Consultant_Name": sign_info.get("Consultant_Name", ""),
                    "Consultant_Title": sign_info.get("Consultant_Title", ""),
                    "Contractor_Name": sign_info.get("Contractor_Name", ""),
                    "Contractor_Title": sign_info.get("Contractor_Title", ""),
                    "Consultant_Signature": cons_sig_img,
                    "Contractor_Signature": cont_sig_img,
                }

                tpl.render(context)

                # Filename pattern: {Site}_Day_Report_{dd.MM.YYYY}.docx
                date_for_title = format_date_title(date)
                out_name = f"{site_name}_Day_Report_{date_for_title}.docx"
                out_name = safe_filename(out_name)  # guard against illegal chars/length
                out_path = os.path.join(temp_dir, out_name)

                tpl.save(out_path)
                zipf.write(out_path, arcname=out_name)

        zip_buffer.flush()
        zip_buffer.seek(0)
        st.download_button(
            "⬇️ Download ZIP",
            data=zip_buffer.read(),
            file_name="daily_reports.zip",
            mime="application/zip",
        )

st.info("**Tip:** If you don't upload images, reports will still be generated with all your data.")
st.caption("Made for efficient, multi-site daily reporting. Feedback & customizations welcome!")

# -----------------------------
# Weekly report
# -----------------------------
# Determine the date range for the weekly report
selected_dt = pd.to_datetime(selected_dates, dayfirst=True, errors="coerce")
start_ymd = selected_dt.min().strftime("%Y-%m-%d")
end_ymd = selected_dt.max().strftime("%Y-%m-%d")

# Build context and template for the weekly report
tpl, ctx = build_weekly_context(
    rows,
    selected_sites,
    start_ymd,
    end_ymd,
    discipline,
    uploaded_image_mapping,
)

tpl.render(ctx)
fname = (
    f"{discipline}_Weekly_Report_Week_{ctx['Week_No']}"
    f"_{ctx['Period_From'].replace('/','.')}_{ctx['Period_To'].replace('/','.')}.docx"
)
tmp = tempfile.NamedTemporaryFile(delete=False, suffix=".docx")
tpl.save(tmp.name)
with open(tmp.name, "rb") as fh:
    st.download_button(
        "⬇️ Download Weekly Report",
        data=fh.read(),
        file_name=fname,
        mime="application/vnd.openxmlformats-officedocument.wordprocessingml.document",
    )
<<<<<<< HEAD
=======
from openpyxl import load_workbook
from io import BytesIO

def update_timesheet_template_by_discipline(template_path, all_rows, selected_dates, discipline):
    wb = load_workbook(template_path)
    try:
        ws = wb.active

        for date_str in selected_dates:
            try:
                day_num = int(pd.to_datetime(date_str, dayfirst=True).day)
            except:
                continue

            # Filter rows by date AND discipline
            day_rows = [
                r for r in all_rows
                if r[0] == date_str and st.session_state.get("discipline_radio") == discipline
            ]

            if not day_rows:
                continue

            # Extract site names
            sites = sorted(set(r[1] for r in day_rows if r[1]))

            # Extract and merge activities
            activities = []
            for r in day_rows:
                site = r[1]
                act1 = r[6] or ""
                act2 = r[8] or ""
                combined = " / ".join(filter(None, [act1.strip(), act2.strip()]))
                if combined:
                    activities.append(f"{site}: {combined}")

            # Fill Excel row for the matching day number
            for row in range(19, 60):
                cell_value = ws[f"A{row}"].value
                if cell_value == day_num:
                    ws[f"F{row}"] = ", ".join(sites)
                    ws[f"G{row}"] = "\n".join(activities[:8]) or "Supervision of site activities"
                    break

        output = BytesIO()
        wb.save(output)
        output.seek(0)
        return output
    finally:
        wb.close()
>>>>>>> 8b778a03
<|MERGE_RESOLUTION|>--- conflicted
+++ resolved
@@ -782,56 +782,4 @@
         file_name=fname,
         mime="application/vnd.openxmlformats-officedocument.wordprocessingml.document",
     )
-<<<<<<< HEAD
-=======
-from openpyxl import load_workbook
-from io import BytesIO
-
-def update_timesheet_template_by_discipline(template_path, all_rows, selected_dates, discipline):
-    wb = load_workbook(template_path)
-    try:
-        ws = wb.active
-
-        for date_str in selected_dates:
-            try:
-                day_num = int(pd.to_datetime(date_str, dayfirst=True).day)
-            except:
-                continue
-
-            # Filter rows by date AND discipline
-            day_rows = [
-                r for r in all_rows
-                if r[0] == date_str and st.session_state.get("discipline_radio") == discipline
-            ]
-
-            if not day_rows:
-                continue
-
-            # Extract site names
-            sites = sorted(set(r[1] for r in day_rows if r[1]))
-
-            # Extract and merge activities
-            activities = []
-            for r in day_rows:
-                site = r[1]
-                act1 = r[6] or ""
-                act2 = r[8] or ""
-                combined = " / ".join(filter(None, [act1.strip(), act2.strip()]))
-                if combined:
-                    activities.append(f"{site}: {combined}")
-
-            # Fill Excel row for the matching day number
-            for row in range(19, 60):
-                cell_value = ws[f"A{row}"].value
-                if cell_value == day_num:
-                    ws[f"F{row}"] = ", ".join(sites)
-                    ws[f"G{row}"] = "\n".join(activities[:8]) or "Supervision of site activities"
-                    break
-
-        output = BytesIO()
-        wb.save(output)
-        output.seek(0)
-        return output
-    finally:
-        wb.close()
->>>>>>> 8b778a03
+
