--- conflicted
+++ resolved
@@ -1,340 +1,338 @@
-<<<<<<< HEAD
-import streamlit as st
-from docxtpl import DocxTemplate, InlineImage
-from docx.shared import Mm
-import os
-from googleapiclient.discovery import build
-from google.oauth2.service_account import Credentials
-import tempfile
-import shutil
-import zipfile
-import pandas as pd
-import json  # NEW: for reading from secrets
-
-from utils import parse_any_date
-=======
-import streamlit as st
-from docxtpl import DocxTemplate, InlineImage
-from docx.shared import Mm
-import os
-from googleapiclient.discovery import build
-from google.oauth2.service_account import Credentials
-import tempfile
-import shutil
-import zipfile
-import pandas as pd
-import json  # NEW: for reading from secrets
-from datetime import datetime, timedelta
-import requests
->>>>>>> ffde135d
-
-st.markdown(
-    """
-    <style>
-    [data-testid="stAppViewContainer"] {
-        background-image: url('background.jpg');
-        background-size: cover;
-        background-position: center;
-        background-repeat: no-repeat;
-        min-height: 100vh;
-    }
-    [data-testid="stHeader"] {background: rgba(0,0,0,0);}
-    [data-testid="stSidebar"] {background: rgba(255,255,255,0.97); border-right: 1px solid #dee2e6;}
-    .stDataFrame { background: white; }
-    </style>
-    """,
-    unsafe_allow_html=True
-)
-
-# --- CONFIG ---
-SHEET_ID = '1t6Bmm3YN7mAovNM3iT7oMGeXG3giDONSejJ9gUbUeCI'
-SHEET_NAME = 'Reports'
-TEMPLATE_PATH = "Site_Report_Template.docx"
-
-# --- Google Sheets API setup ---
-SCOPES = ['https://www.googleapis.com/auth/spreadsheets.readonly']
-
-@st.cache_resource
-def get_sheet_service():
-    # LOAD FROM SECRETS INSTEAD OF FILE!
-    creds_dict = json.loads(st.secrets["GOOGLE_CREDENTIALS"])
-    creds = Credentials.from_service_account_info(creds_dict, scopes=SCOPES)
-    service = build('sheets', 'v4', credentials=creds)
-    return service
-
-def get_sheet_data(service):
-    sheet = service.spreadsheets()
-    result = sheet.values().get(
-        spreadsheetId=SHEET_ID,
-        range=f"{SHEET_NAME}!A2:F500"   # Fetch 6 columns
-    ).execute()
-    rows = result.get('values', [])
-    # Pad missing fields (now 6 columns)
-    padded_rows = [row + [""] * (6 - len(row)) for row in rows]
-    return padded_rows
-
-def get_unique_sites_and_dates(rows):
-    sites = sorted(list(set(row[1].strip() for row in rows if len(row) > 1)))
-    dates = sorted(list(set(row[0].strip() for row in rows if len(row) > 0)))
-    return sites, dates
-
-st.set_page_config(layout="wide", page_title="Site Daily Report Generator (Iranzi)")
-
-# --- SIDEBAR: Navigation, Branding, Help ---
-with st.sidebar:
-    # Branding/logo
-    try:
-        st.image("ibc_logo.png", width=150)
-    except Exception:
-        pass  # If no logo, ignore
-    st.markdown("### 🧭 Steps to Generate Reports")
-    st.markdown("""
-    <ol>
-      <li><span style='color: green; font-weight: bold;'>Select Sites</span></li>
-      <li>Select Dates</li>
-      <li>Upload Images (Optional)</li>
-      <li>Generate & Download</li>
-    </ol>
-    """, unsafe_allow_html=True)
-    # Help
-    with st.expander("ℹ️ Need Help?", expanded=False):
-        st.markdown("""
-        - **Step 1:** Select the sites you want.
-        - **Step 2:** Pick the dates.
-        - **Step 3:** (Optional) Upload images for each site/date.
-        - **Step 4:** Hit 'Generate & Download Reports'!
-        """)
-    st.markdown("---")
-
-st.title("📑 Site Daily Report Generator (Iranzi)")
-
-# --- LOAD DATA WITH ERROR HANDLING ---
-try:
-    service = get_sheet_service()
-    rows = get_sheet_data(service)
-    sites, all_dates = get_unique_sites_and_dates(rows)
-except Exception as e:
-    st.error(f"❌ Could not load Google Sheets data: {e}")
-    st.stop()
-
-# --- UI: Site Selection ---
-with st.expander("Step 1: Select Sites", expanded=True):
-    site_choices = ["All Sites"] + sites
-    selected_sites = st.multiselect("Choose sites:", site_choices, default=["All Sites"])
-    if "All Sites" in selected_sites:
-        selected_sites = sites
-
-# --- UI: Date Selection ---
-with st.expander("Step 2: Select Dates", expanded=False):
-    site_dates = sorted(list(set(row[0].strip() for row in rows if row[1].strip() in selected_sites)))
-    date_choices = ["All Dates"] + site_dates
-    selected_dates = st.multiselect("Choose dates:", date_choices, default=["All Dates"])
-    if "All Dates" in selected_dates:
-        selected_dates = site_dates
-
-# --- Filter rows for preview ---
-filtered_rows = [row for row in rows if row[1].strip() in selected_sites and row[0].strip() in selected_dates]
-
-# --- Dynamic report count ---
-with st.sidebar:
-    st.markdown(f"**Reports to generate:** <span style='color:blue; font-size:1.2em;'>{len(filtered_rows)}</span>", unsafe_allow_html=True)
-
-# --- Preview Table ---
-with st.expander("Step 3: Preview Reports to be Generated", expanded=True):
-    if filtered_rows:
-        # Now include Electrical Work in columns
-        df_preview = pd.DataFrame(filtered_rows, columns=[
-            "Date", "Site", "Civil Works", "Electrical Work", "Planning", "Challenges"
-        ])
-        st.dataframe(df_preview, use_container_width=True, hide_index=True)
-    else:
-        st.info("No reports match your selection. Please adjust your sites or dates.")
-
-# --- Image Uploads ---
-with st.expander("Step 4: Upload Images (Optional)", expanded=False):
-    st.markdown("You may upload up to **2 images per site/date**. Images will be included side-by-side in the report.")
-    site_date_pairs = sorted(set((row[1].strip(), row[0].strip()) for row in filtered_rows))
-    uploaded_image_mapping = {}
-    if len(site_date_pairs) > 0:
-        for idx, (site, date) in enumerate(site_date_pairs):
-            with st.expander(f"Images for {site} ({date})"):
-                imgs = st.file_uploader(
-                    f"Upload up to 2 images for {site} ({date})",
-                    accept_multiple_files=True, type=['jpg', 'jpeg', 'png'], key=f"{site}_{date}"
-                )
-                # Only take first 2 images
-                if imgs and len(imgs) > 2:
-                    st.warning("Only the first 2 images will be used.")
-                uploaded_image_mapping[(site, date)] = imgs[:2] if imgs else []
-
-# --- GENERATE REPORTS BUTTON ---
-if st.button("🚀 Generate & Download All Reports"):
-    if not filtered_rows:
-        st.error("Please select at least one site and one date to generate reports.")
-    else:
-        with st.spinner("Generating reports, please wait..."):
-            temp_dir = tempfile.mkdtemp()
-            zip_buffer = tempfile.NamedTemporaryFile(delete=False, suffix=".zip")
-            progress = st.progress(0)
-            with zipfile.ZipFile(zip_buffer, "w") as zipf:
-                for idx, row in enumerate(filtered_rows):
-                    # Now extract 6 columns!
-                    date, site, civil_works, electrical_work, planning, challenges = (row + [""] * 6)[:6]
-                    tpl = DocxTemplate(TEMPLATE_PATH)
-                    # Attach up to two images for this site/date (side-by-side support)
-                    image_files = uploaded_image_mapping.get((site, date), [])
-                    image1, image2 = None, None
-                    if len(image_files) > 0:
-                        img1_path = os.path.join(temp_dir, image_files[0].name)
-                        with open(img1_path, "wb") as f:
-                            f.write(image_files[0].getbuffer())
-                        image1 = InlineImage(tpl, img1_path, width=Mm(70))  # Adjust width as needed
-                    if len(image_files) > 1:
-                        img2_path = os.path.join(temp_dir, image_files[1].name)
-                        with open(img2_path, "wb") as f:
-                            f.write(image_files[1].getbuffer())
-                        image2 = InlineImage(tpl, img2_path, width=Mm(70))
-                    context = {
-                        'SITE_NAME': site,
-                        'DATE': date,
-                        'CIVIL_WORKS': civil_works,
-                        'ELECTRICAL_WORK': electrical_work,
-                        'PLANNING': planning,
-                        'CHALLENGES': challenges,
-                        'IMAGE1': image1,
-                        'IMAGE2': image2
-                    }
-                    filename = f"SITE DAILY REPORT_{site}_{date.replace('/', '.')}.docx"
-                    tpl.render(context)
-                    out_path = os.path.join(temp_dir, filename)
-                    tpl.save(out_path)
-                    zipf.write(out_path, arcname=filename)
-                    progress.progress((idx + 1) / len(filtered_rows))
-            st.success("All reports generated successfully!")
-            with open(zip_buffer.name, "rb") as f:
-                st.download_button("⬇️ Download All Reports (ZIP)", data=f, file_name="reports.zip")
-            shutil.rmtree(temp_dir)
-            os.remove(zip_buffer.name)
-
-<<<<<<< HEAD
-import streamlit as st
-from datetime import datetime, timedelta
-from docxtpl import DocxTemplate
-import requests
-=======
-
-
-def parse_any_date(datestr):
-    for fmt in ("%d.%m.%Y", "%d/%m/%Y", "%Y-%m-%d"):
-        try:
-            return datetime.strptime(datestr, fmt).date()
-        except ValueError:
-            continue
-    raise ValueError(f"Unknown date format: {datestr}")
->>>>>>> ffde135d
-
-
-# --------------- SETTINGS ---------------
-WEEKLY_TEMPLATE_PATH = "Weekly reports template.docx"
-YOUR_HF_TOKEN = "YOUR_HF_TOKEN_HERE"   # <-- Replace with your actual Hugging Face token
-
-def generate_hf_summary(text, hf_token):
-    API_URL = "https://api-inference.huggingface.co/models/facebook/bart-large-cnn"
-    headers = {"Authorization": f"Bearer {hf_token}"}
-    prompt = (
-        "You are an experienced electrical engineering consultant. Summarize the following daily site reports "
-        "into a natural, professional, and human-sounding weekly progress summary:\n\n" + text
-    )
-    payload = {"inputs": prompt}
-    response = requests.post(API_URL, headers=headers, json=payload)
-    try:
-        return response.json()[0]['summary_text']
-    except Exception:
-        return "Summary not available. Please check your Hugging Face token or try again later."
-<<<<<<< HEAD
-
-st.header("🗓️ Generate Weekly Electrical Consultant Report")
-
-with st.expander("Step 1: Select Week and Generate Report", expanded=True):
-=======
-
-
-st.header("🗓️ Generate Weekly Electrical Consultant Report")
-
-with st.expander("Step 1: Select Week and Generate Report", expanded=True):
->>>>>>> ffde135d
-    # --- Week picker
-    week_start = st.date_input("Start of Week", value=datetime.today()-timedelta(days=6))
-    week_end = st.date_input("End of Week", value=datetime.today())
-
-    # --- Filter your existing daily rows by week
-    week_rows = []
-    for row in rows:
-        try:
-            row_date = parse_any_date(row[0])
-            if week_start <= row_date <= week_end:
-                week_rows.append(row)
-        except Exception:
-            continue  # Optionally log errors here
-
-    st.write(f"Found {len(week_rows)} daily reports in this week.")  # <--- For debugging
-
-    if week_rows:
-        # --- Concatenate data for the summary
-        week_text = "\n\n".join(
-            f"Date: {row[0]}\nSite: {row[1]}\nCivil: {row[2]}\nElectrical: {row[3]}\nPlan: {row[4]}\nChallenges: {row[5]}"
-            for row in week_rows
-        )
-
-        # --- Extract other fields for the context
-        issues = "\n".join([row[5] for row in week_rows if row[5]])
-        difficulties = "\n".join([row[5] for row in week_rows if "difficult" in row[5].lower()])
-        ongoing_activities = "\n".join([row[3] for row in week_rows if row[3]])
-        achievements = "\n".join([row[2] for row in week_rows if "complete" in row[2].lower() or "finish" in row[2].lower()])
-        planned_activities = "\n".join([row[4] for row in week_rows if row[4]])
-        hse = "No incidents reported this week."   # Add your logic or field if available
-
-        st.write("Preview of Aggregated Data:")
-        st.code(week_text)
-
-        if st.button("✨ Generate and Download Weekly Report (.docx)"):
-            with st.spinner("Generating summary and filling template..."):
-                summary = generate_hf_summary(week_text, YOUR_HF_TOKEN)
-
-                context = {
-                    "WEEK_NO": week_start.isocalendar()[1],
-                    "PERIOD_FROM": week_start.strftime('%Y-%m-%d'),
-                    "PERIOD_TO": week_end.strftime('%Y-%m-%d'),
-                    "DOCUMENT_NO": f"WR-{week_start.strftime('%Y%m%d')}-{week_end.strftime('%Y%m%d')}",
-                    "DATE": datetime.today().strftime('%Y-%m-%d'),
-                    "PROJECT_NAME": "15kV Substation Project",  # Or ask user
-                    "SUMMARY": summary,
-                    "PROJECT_PROGRESS": summary,
-                    "ISSUES": issues or "None.",
-                    "DIFFICULTIES": difficulties or "None.",
-                    "ONGOING_ACTIVITIES": ongoing_activities or "See attached summary.",
-                    "ACHIEVEMENTS": achievements or "See attached summary.",
-                    "PLANNED_ACTIVITIES": planned_activities or "See attached summary.",
-                    "HSE": hse,
-                }
-
-                tpl = DocxTemplate(WEEKLY_TEMPLATE_PATH)
-                tpl.render(context)
-                out_path = f"Weekly_Report_{week_start.strftime('%Y%m%d')}_to_{week_end.strftime('%Y%m%d')}.docx"
-                tpl.save(out_path)
-
-                with open(out_path, "rb") as f:
-                    st.download_button(
-                        "⬇️ Download Filled Weekly Report (.docx)",
-                        data=f,
-                        file_name=out_path
-                    )
-            st.success("Report generated!")
-    else:
-        st.info("No daily reports found in this week’s range. Try different dates.")
-
-
-
-# --- Footer Info ---
-st.info("**Tip:** If you don't upload images, reports will still be generated with all your data.")
-st.caption("Made for efficient, multi-site daily reporting. Feedback & customizations welcome!")
+
+import streamlit as st
+from docxtpl import DocxTemplate, InlineImage
+from docx.shared import Mm
+import os
+from googleapiclient.discovery import build
+from google.oauth2.service_account import Credentials
+import tempfile
+import shutil
+import zipfile
+import pandas as pd
+import json  # NEW: for reading from secrets
+
+from utils import parse_any_date
+
+import streamlit as st
+from docxtpl import DocxTemplate, InlineImage
+from docx.shared import Mm
+import os
+from googleapiclient.discovery import build
+from google.oauth2.service_account import Credentials
+import tempfile
+import shutil
+import zipfile
+import pandas as pd
+import json  # NEW: for reading from secrets
+from datetime import datetime, timedelta
+import requests
+
+st.markdown(
+    """
+    <style>
+    [data-testid="stAppViewContainer"] {
+        background-image: url('background.jpg');
+        background-size: cover;
+        background-position: center;
+        background-repeat: no-repeat;
+        min-height: 100vh;
+    }
+    [data-testid="stHeader"] {background: rgba(0,0,0,0);}
+    [data-testid="stSidebar"] {background: rgba(255,255,255,0.97); border-right: 1px solid #dee2e6;}
+    .stDataFrame { background: white; }
+    </style>
+    """,
+    unsafe_allow_html=True
+)
+
+# --- CONFIG ---
+SHEET_ID = '1t6Bmm3YN7mAovNM3iT7oMGeXG3giDONSejJ9gUbUeCI'
+SHEET_NAME = 'Reports'
+TEMPLATE_PATH = "Site_Report_Template.docx"
+
+# --- Google Sheets API setup ---
+SCOPES = ['https://www.googleapis.com/auth/spreadsheets.readonly']
+
+@st.cache_resource
+def get_sheet_service():
+    # LOAD FROM SECRETS INSTEAD OF FILE!
+    creds_dict = json.loads(st.secrets["GOOGLE_CREDENTIALS"])
+    creds = Credentials.from_service_account_info(creds_dict, scopes=SCOPES)
+    service = build('sheets', 'v4', credentials=creds)
+    return service
+
+def get_sheet_data(service):
+    sheet = service.spreadsheets()
+    result = sheet.values().get(
+        spreadsheetId=SHEET_ID,
+        range=f"{SHEET_NAME}!A2:F500"   # Fetch 6 columns
+    ).execute()
+    rows = result.get('values', [])
+    # Pad missing fields (now 6 columns)
+    padded_rows = [row + [""] * (6 - len(row)) for row in rows]
+    return padded_rows
+
+def get_unique_sites_and_dates(rows):
+    sites = sorted(list(set(row[1].strip() for row in rows if len(row) > 1)))
+    dates = sorted(list(set(row[0].strip() for row in rows if len(row) > 0)))
+    return sites, dates
+
+st.set_page_config(layout="wide", page_title="Site Daily Report Generator (Iranzi)")
+
+# --- SIDEBAR: Navigation, Branding, Help ---
+with st.sidebar:
+    # Branding/logo
+    try:
+        st.image("ibc_logo.png", width=150)
+    except Exception:
+        pass  # If no logo, ignore
+    st.markdown("### 🧭 Steps to Generate Reports")
+    st.markdown("""
+    <ol>
+      <li><span style='color: green; font-weight: bold;'>Select Sites</span></li>
+      <li>Select Dates</li>
+      <li>Upload Images (Optional)</li>
+      <li>Generate & Download</li>
+    </ol>
+    """, unsafe_allow_html=True)
+    # Help
+    with st.expander("ℹ️ Need Help?", expanded=False):
+        st.markdown("""
+        - **Step 1:** Select the sites you want.
+        - **Step 2:** Pick the dates.
+        - **Step 3:** (Optional) Upload images for each site/date.
+        - **Step 4:** Hit 'Generate & Download Reports'!
+        """)
+    st.markdown("---")
+
+st.title("📑 Site Daily Report Generator (Iranzi)")
+
+# --- LOAD DATA WITH ERROR HANDLING ---
+try:
+    service = get_sheet_service()
+    rows = get_sheet_data(service)
+    sites, all_dates = get_unique_sites_and_dates(rows)
+except Exception as e:
+    st.error(f"❌ Could not load Google Sheets data: {e}")
+    st.stop()
+
+# --- UI: Site Selection ---
+with st.expander("Step 1: Select Sites", expanded=True):
+    site_choices = ["All Sites"] + sites
+    selected_sites = st.multiselect("Choose sites:", site_choices, default=["All Sites"])
+    if "All Sites" in selected_sites:
+        selected_sites = sites
+
+# --- UI: Date Selection ---
+with st.expander("Step 2: Select Dates", expanded=False):
+    site_dates = sorted(list(set(row[0].strip() for row in rows if row[1].strip() in selected_sites)))
+    date_choices = ["All Dates"] + site_dates
+    selected_dates = st.multiselect("Choose dates:", date_choices, default=["All Dates"])
+    if "All Dates" in selected_dates:
+        selected_dates = site_dates
+
+# --- Filter rows for preview ---
+filtered_rows = [row for row in rows if row[1].strip() in selected_sites and row[0].strip() in selected_dates]
+
+# --- Dynamic report count ---
+with st.sidebar:
+    st.markdown(f"**Reports to generate:** <span style='color:blue; font-size:1.2em;'>{len(filtered_rows)}</span>", unsafe_allow_html=True)
+
+# --- Preview Table ---
+with st.expander("Step 3: Preview Reports to be Generated", expanded=True):
+    if filtered_rows:
+        # Now include Electrical Work in columns
+        df_preview = pd.DataFrame(filtered_rows, columns=[
+            "Date", "Site", "Civil Works", "Electrical Work", "Planning", "Challenges"
+        ])
+        st.dataframe(df_preview, use_container_width=True, hide_index=True)
+    else:
+        st.info("No reports match your selection. Please adjust your sites or dates.")
+
+# --- Image Uploads ---
+with st.expander("Step 4: Upload Images (Optional)", expanded=False):
+    st.markdown("You may upload up to **2 images per site/date**. Images will be included side-by-side in the report.")
+    site_date_pairs = sorted(set((row[1].strip(), row[0].strip()) for row in filtered_rows))
+    uploaded_image_mapping = {}
+    if len(site_date_pairs) > 0:
+        for idx, (site, date) in enumerate(site_date_pairs):
+            with st.expander(f"Images for {site} ({date})"):
+                imgs = st.file_uploader(
+                    f"Upload up to 2 images for {site} ({date})",
+                    accept_multiple_files=True, type=['jpg', 'jpeg', 'png'], key=f"{site}_{date}"
+                )
+                # Only take first 2 images
+                if imgs and len(imgs) > 2:
+                    st.warning("Only the first 2 images will be used.")
+                uploaded_image_mapping[(site, date)] = imgs[:2] if imgs else []
+
+# --- GENERATE REPORTS BUTTON ---
+if st.button("🚀 Generate & Download All Reports"):
+    if not filtered_rows:
+        st.error("Please select at least one site and one date to generate reports.")
+    else:
+        with st.spinner("Generating reports, please wait..."):
+            temp_dir = tempfile.mkdtemp()
+            zip_buffer = tempfile.NamedTemporaryFile(delete=False, suffix=".zip")
+            progress = st.progress(0)
+            with zipfile.ZipFile(zip_buffer, "w") as zipf:
+                for idx, row in enumerate(filtered_rows):
+                    # Now extract 6 columns!
+                    date, site, civil_works, electrical_work, planning, challenges = (row + [""] * 6)[:6]
+                    tpl = DocxTemplate(TEMPLATE_PATH)
+                    # Attach up to two images for this site/date (side-by-side support)
+                    image_files = uploaded_image_mapping.get((site, date), [])
+                    image1, image2 = None, None
+                    if len(image_files) > 0:
+                        img1_path = os.path.join(temp_dir, image_files[0].name)
+                        with open(img1_path, "wb") as f:
+                            f.write(image_files[0].getbuffer())
+                        image1 = InlineImage(tpl, img1_path, width=Mm(70))  # Adjust width as needed
+                    if len(image_files) > 1:
+                        img2_path = os.path.join(temp_dir, image_files[1].name)
+                        with open(img2_path, "wb") as f:
+                            f.write(image_files[1].getbuffer())
+                        image2 = InlineImage(tpl, img2_path, width=Mm(70))
+                    context = {
+                        'SITE_NAME': site,
+                        'DATE': date,
+                        'CIVIL_WORKS': civil_works,
+                        'ELECTRICAL_WORK': electrical_work,
+                        'PLANNING': planning,
+                        'CHALLENGES': challenges,
+                        'IMAGE1': image1,
+                        'IMAGE2': image2
+                    }
+                    filename = f"SITE DAILY REPORT_{site}_{date.replace('/', '.')}.docx"
+                    tpl.render(context)
+                    out_path = os.path.join(temp_dir, filename)
+                    tpl.save(out_path)
+                    zipf.write(out_path, arcname=filename)
+                    progress.progress((idx + 1) / len(filtered_rows))
+            st.success("All reports generated successfully!")
+            with open(zip_buffer.name, "rb") as f:
+                st.download_button("⬇️ Download All Reports (ZIP)", data=f, file_name="reports.zip")
+            shutil.rmtree(temp_dir)
+            os.remove(zip_buffer.name)
+
+
+import streamlit as st
+from datetime import datetime, timedelta
+from docxtpl import DocxTemplate
+import requests
+
+
+
+def parse_any_date(datestr):
+    for fmt in ("%d.%m.%Y", "%d/%m/%Y", "%Y-%m-%d"):
+        try:
+            return datetime.strptime(datestr, fmt).date()
+        except ValueError:
+            continue
+    raise ValueError(f"Unknown date format: {datestr}")
+
+
+
+# --------------- SETTINGS ---------------
+WEEKLY_TEMPLATE_PATH = "Weekly reports template.docx"
+YOUR_HF_TOKEN = "YOUR_HF_TOKEN_HERE"   # <-- Replace with your actual Hugging Face token
+
+def generate_hf_summary(text, hf_token):
+    API_URL = "https://api-inference.huggingface.co/models/facebook/bart-large-cnn"
+    headers = {"Authorization": f"Bearer {hf_token}"}
+    prompt = (
+        "You are an experienced electrical engineering consultant. Summarize the following daily site reports "
+        "into a natural, professional, and human-sounding weekly progress summary:\n\n" + text
+    )
+    payload = {"inputs": prompt}
+    response = requests.post(API_URL, headers=headers, json=payload)
+    try:
+        return response.json()[0]['summary_text']
+    except Exception:
+        return "Summary not available. Please check your Hugging Face token or try again later.
+
+st.header("🗓️ Generate Weekly Electrical Consultant Report")
+
+with st.expander("Step 1: Select Week and Generate Report", expanded=True):
+
+
+
+st.header("🗓️ Generate Weekly Electrical Consultant Report")
+
+with st.expander("Step 1: Select Week and Generate Report", expanded=True):
+
+    # --- Week picker
+    week_start = st.date_input("Start of Week", value=datetime.today()-timedelta(days=6))
+    week_end = st.date_input("End of Week", value=datetime.today())
+
+    # --- Filter your existing daily rows by week
+    week_rows = []
+    for row in rows:
+        try:
+            row_date = parse_any_date(row[0])
+            if week_start <= row_date <= week_end:
+                week_rows.append(row)
+        except Exception:
+            continue  # Optionally log errors here
+
+    st.write(f"Found {len(week_rows)} daily reports in this week.")  # <--- For debugging
+
+    if week_rows:
+        # --- Concatenate data for the summary
+        week_text = "\n\n".join(
+            f"Date: {row[0]}\nSite: {row[1]}\nCivil: {row[2]}\nElectrical: {row[3]}\nPlan: {row[4]}\nChallenges: {row[5]}"
+            for row in week_rows
+        )
+
+        # --- Extract other fields for the context
+        issues = "\n".join([row[5] for row in week_rows if row[5]])
+        difficulties = "\n".join([row[5] for row in week_rows if "difficult" in row[5].lower()])
+        ongoing_activities = "\n".join([row[3] for row in week_rows if row[3]])
+        achievements = "\n".join([row[2] for row in week_rows if "complete" in row[2].lower() or "finish" in row[2].lower()])
+        planned_activities = "\n".join([row[4] for row in week_rows if row[4]])
+        hse = "No incidents reported this week."   # Add your logic or field if available
+
+        st.write("Preview of Aggregated Data:")
+        st.code(week_text)
+
+        if st.button("✨ Generate and Download Weekly Report (.docx)"):
+            with st.spinner("Generating summary and filling template..."):
+                summary = generate_hf_summary(week_text, YOUR_HF_TOKEN)
+
+                context = {
+                    "WEEK_NO": week_start.isocalendar()[1],
+                    "PERIOD_FROM": week_start.strftime('%Y-%m-%d'),
+                    "PERIOD_TO": week_end.strftime('%Y-%m-%d'),
+                    "DOCUMENT_NO": f"WR-{week_start.strftime('%Y%m%d')}-{week_end.strftime('%Y%m%d')}",
+                    "DATE": datetime.today().strftime('%Y-%m-%d'),
+                    "PROJECT_NAME": "15kV Substation Project",  # Or ask user
+                    "SUMMARY": summary,
+                    "PROJECT_PROGRESS": summary,
+                    "ISSUES": issues or "None.",
+                    "DIFFICULTIES": difficulties or "None.",
+                    "ONGOING_ACTIVITIES": ongoing_activities or "See attached summary.",
+                    "ACHIEVEMENTS": achievements or "See attached summary.",
+                    "PLANNED_ACTIVITIES": planned_activities or "See attached summary.",
+                    "HSE": hse,
+                }
+
+                tpl = DocxTemplate(WEEKLY_TEMPLATE_PATH)
+                tpl.render(context)
+                out_path = f"Weekly_Report_{week_start.strftime('%Y%m%d')}_to_{week_end.strftime('%Y%m%d')}.docx"
+                tpl.save(out_path)
+
+                with open(out_path, "rb") as f:
+                    st.download_button(
+                        "⬇️ Download Filled Weekly Report (.docx)",
+                        data=f,
+                        file_name=out_path
+                    )
+            st.success("Report generated!")
+    else:
+        st.info("No daily reports found in this week’s range. Try different dates.")
+
+
+
+# --- Footer Info ---
+st.info("**Tip:** If you don't upload images, reports will still be generated with all your data.")
+st.caption("Made for efficient, multi-site daily reporting. Feedback & customizations welcome!")