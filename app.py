--- conflicted
+++ resolved
@@ -24,475 +24,7 @@
                 st.error(f"Sync failed: {e}")
     
     try:
-<<<<<<< HEAD
-        return pd.to_datetime(d, dayfirst=True, errors="raise").strftime("%d.%m.%Y")
-    except Exception:
-        return str(d).replace("/", ".").replace("-", ".")
 
-# Proper resolve_asset with docstring correctly indented
-def resolve_asset(name: Optional[str]) -> Optional[str]:
-    """Find an asset (e.g., signature image) whether it's in ./ or ./signatures/,
-    with or without extension. Tries .png/.jpg/.jpeg/.webp. Returns an absolute path or None."""
-    if not name:
-        return None
-
-    p = (BASE_DIR / name).resolve()
-    stem = p.with_suffix("").name
-
-    # Where to look
-    if p.parent != BASE_DIR:
-        search_dirs = [p.parent]
-    else:
-        search_dirs = [BASE_DIR / "signatures", BASE_DIR]
-
-    exts = ["", ".png", ".jpg", ".jpeg", ".webp"]
-    for d in search_dirs:
-        for ext in exts:
-            candidate = (d / f"{stem}{ext}").resolve()
-            if candidate.exists():
-                return str(candidate)
-    return None
-
-# -----------------------------
-# UI helpers
-# -----------------------------
-def render_workwatch_header(
-    author: str = "IRANZI",
-    brand: str = "WorkWatch",
-    subtitle: str = "Site Intelligence",
-    logo_path: Optional[str] = "ibc_logo.png",
-    tagline: Optional[str] = "Field reports & weekly summaries",
-):
-    # embed logo if available
-    logo_html = ""
-    if logo_path:
-        p = Path(__file__).parent / logo_path
-        if p.exists():
-            encoded = base64.b64encode(p.read_bytes()).decode()
-            logo_html = f'<img class="ww-logo" src="data:image/png;base64,{encoded}" alt="logo"/>'
-
-    # optional discipline suffix (from your sidebar radio)
-    discipline = st.session_state.get("discipline_radio")
-    suffix = f' <span class="ww-suffix">— {discipline}</span>' if discipline else ""
-
-    st.markdown(
-        f"""
-        <style>
-        .ww-wrap {{
-          display:flex; align-items:center; gap:14px; margin: .25rem 0 1rem 0;
-        }}
-        .ww-logo {{
-          height: 46px; width:auto; border-radius:8px; box-shadow:0 2px 8px rgba(0,0,0,.12);
-        }}
-        .ww-title {{
-          font-size: clamp(28px, 4vw, 44px);
-          line-height: 1.05;
-          font-weight: 800;
-          margin: 0;
-        }}
-        .ww-brand {{
-          background: linear-gradient(90deg,#111,#5a5a5a 60%,#111);
-          -webkit-background-clip: text;
-          background-clip: text;
-          color: transparent;
-        }}
-        .ww-sub {{ opacity:.85; font-weight:700; }}
-        .ww-dot {{ opacity:.6; font-weight:600; padding:0 .2rem; }}
-        .ww-author {{ font-weight:500; opacity:.8; }}
-        .ww-suffix {{ font-weight:500; opacity:.65; }}
-        .ww-tagline {{ margin-top:.25rem; opacity:.75; font-size:0.95rem; }}
-        </style>
-
-        <div class="ww-wrap">
-          {logo_html}
-          <div>
-            <div class="ww-title">
-              ⚡ <span class="ww-brand">{brand}</span> — <span class="ww-sub">{subtitle}</span>
-              <span class="ww-dot">·</span><span class="ww-author">{author}</span>{suffix}
-            </div>
-            {f'<div class="ww-tagline">{tagline}</div>' if tagline else ''}
-          </div>
-        </div>
-        """,
-        unsafe_allow_html=True,
-    )
-
-# -----------------------------
-# Signatories & config
-# -----------------------------
-SIGNATORIES = {
-    "Civil": {
-        "Consultant_Name": "IRANZI Prince Jean Claude",
-        "Consultant_Title": "Civil Engineer",
-        "Consultant_Signature": "iranzi_prince_jean_claude.jpg",  # full name with extension
-        "Contractor_Name": "Issac HABIMANA",
-        "Contractor_Title": "Electrical Engineer",
-        "Contractor_Signature": "issac_habimana.jpg",  # full name
-    },
-    "Electrical": {
-        "Consultant_Name": "Alexis IVUGIZA",
-        "Consultant_Title": "Electrical Engineer",
-        "Consultant_Signature": "alexis_ivugiza.jpg",
-        "Contractor_Name": "Issac HABIMANA",
-        "Contractor_Title": "Electrical Engineer",
-        "Contractor_Signature": "issac_habimana.jpg",
-    },
-}
-
-
-# -----------------------------
-# Google sheets helpers
-# -----------------------------
-SCOPES = ["https://www.googleapis.com/auth/spreadsheets"]
-
-def _build_service():
-    try:
-        creds_json = st.secrets["GOOGLE_CREDENTIALS"]
-    except KeyError:
-        st.error("Google credentials not found in Streamlit secrets")
-        return None
-    try:
-        service_account_info = json.loads(creds_json)
-    except json.JSONDecodeError:
-        st.error("Invalid Google credentials JSON in Streamlit secrets")
-        return None
-
-    creds = service_account.Credentials.from_service_account_info(
-        service_account_info, scopes=SCOPES
-    )
-    return build("sheets", "v4", credentials=creds)
-
-@st.cache_data(ttl=300)
-def get_sheet_data() -> list[list[str]]:
-    service = _build_service()
-    if service is None:
-        return []
-    sheet = service.spreadsheets()
-    result = sheet.values().get(
-        spreadsheetId=SHEET_ID,
-        range=f"{SHEET_NAME}!A:K",
-    ).execute()
-    rows = result.get("values", [])
-    padded_rows = [row + [""] * (11 - len(row)) for row in rows]
-    return padded_rows
-
-def append_rows_to_sheet(rows: list[list[str]]):
-    if not rows:
-        return
-    service = _build_service()
-    if service is None:
-        return
-    body = {"values": rows}
-    service.spreadsheets().values().append(
-        spreadsheetId=SHEET_ID,
-        range=SHEET_NAME,
-        valueInputOption="USER_ENTERED",
-        body=body,
-    ).execute()
-
-def load_offline_cache():
-    if CACHE_FILE.exists():
-        try:
-            with open(CACHE_FILE, "r") as fh:
-                return json.load(fh)
-        except Exception:
-            return None
-    return None
-
-def save_offline_cache(rows, uploads):
-    data = {
-        "rows": rows,
-        "uploads": {
-            f"{site}|{date}": [
-                {
-                    "name": f.name,
-                    "data": base64.b64encode(f.getbuffer()).decode("utf-8"),
-                }
-                for f in (files or [])
-            ]
-            for (site, date), files in uploads.items()
-        },
-    }
-    with open(CACHE_FILE, "w") as fh:
-        json.dump(data, fh)
-
-def get_unique_sites_and_dates(rows: list[list[str]]):
-    sites = sorted({row[1].strip() for row in rows if len(row) > 1 and row[1].strip()})
-    dates = sorted({row[0].strip() for row in rows if len(row) > 0 and row[0].strip()})
-    return sites, dates
-
-# -----------------------------
-# Streamlit app UI
-# -----------------------------
-st.title("📑 Site Daily Report Generator (Pro)")
-
-# role
-role = st.session_state.setdefault("user_role", "Viewer")
-if role == "Manager":
-    st.sidebar.button("Admin Settings", icon="⚙️")
-
-overlay = st.sidebar.slider("🖼️ Background overlay", 0.0, 1.0, 0.55, 0.05)
-set_background("bg.jpg", overlay)
-
-render_workwatch_header(
-    author="IRANZI",
-    brand="WorkWatch",
-    subtitle="Site Intelligence",
-    logo_path="ibc_logo.png",
-    tagline="Field reports & weekly summaries",
-)
-
-# Controls that were mistakenly embedded in HTML in original file:
-st.sidebar.subheader("Gallery Controls")
-img_width_mm = st.sidebar.slider("Image width (mm)", min_value=30, max_value=100, value=70, step=5)
-img_per_row = st.sidebar.selectbox("Images per row", options=[1,2,3,4], index=1)
-add_border = st.sidebar.checkbox("Add border to images", value=False)
-spacing_mm = st.sidebar.slider("Spacing between images (mm)", min_value=0, max_value=20, value=2, step=1)
-
-# Get sheet data
-cache = load_offline_cache()
-if cache and cache.get("rows"):
-    st.info("Cached offline data detected. Use the button below to sync back to the Google Sheet.")
-    if st.button("Sync cached data to Google Sheet"):
-        try:
-            append_rows_to_sheet(cache.get("rows", []))
-            CACHE_FILE.unlink()
-            st.success("Cached data synced to Google Sheet.")
-            cache = None
-        except Exception as e:
-            st.error(f"Sync failed: {e}")
-
-try:
-    rows = get_sheet_data()
-except Exception as e:
-    rows = []
-    st.warning("Unable to fetch data from the Google Sheet.")
-
-if not rows:
-    st.warning("No data found in the Google Sheet.")
-    st.stop()
-
-sites, all_dates = get_unique_sites_and_dates(rows)
-
-with st.sidebar:
-    offline_enabled = st.checkbox("Enable offline cache", value=False)
-    st.header("Select Discipline")
-    discipline = st.radio(
-        "Choose discipline:", ["Civil", "Electrical"], index=0, key="discipline_radio"
-    )
-
-    st.header("Select Sites")
-    site_choices = ["All Sites"] + sites
-    selected_sites = st.multiselect(
-        "Choose sites:", site_choices, default=["All Sites"], key="sites_ms"
-    )
-    if "All Sites" in selected_sites or not selected_sites:
-        selected_sites = sites
-
-    st.header("Select Dates")
-    site_dates = sorted({row[0].strip() for row in rows if row[1].strip() in selected_sites})
-    date_choices = ["All Dates"] + site_dates
-    selected_dates = st.multiselect(
-        "Choose dates:", date_choices, default=["All Dates"], key="dates_ms"
-    )
-    if "All Dates" in selected_dates or not selected_dates:
-        selected_dates = site_dates
-
-# Filtered rows
-filtered_rows = [
-    row for row in rows
-    if row[1].strip() in selected_sites and row[0].strip() in selected_dates
-]
-
-site_date_pairs = sorted({(row[1].strip(), row[0].strip()) for row in filtered_rows})
-
-uploaded_image_mapping: dict[tuple[str, str], list] = {}
-
-# Preview
-st.subheader("Preview Reports to be Generated")
-df_preview = pd.DataFrame(
-    filtered_rows,
-    columns=[
-        "Date", "Site_Name", "District", "Work", "Human_Resources", "Supply",
-        "Work_Executed", "Comment_on_work", "Another_Work_Executed",
-        "Comment_on_HSE", "Consultant_Recommandation",
-    ],
-)
-st.dataframe(df_preview, use_container_width=True, hide_index=True)
-
-# Dashboard toggle
-show_dashboard = st.checkbox("Show Dashboard")
-if show_dashboard:
-    dash_df = df_preview.copy()
-    dash_df = dash_df[dash_df["Site_Name"].isin(selected_sites)]
-    dash_df = dash_df[dash_df["Date"].isin(selected_dates)]
-    if "Discipline" in dash_df.columns:
-        dash_df = dash_df[dash_df["Discipline"] == discipline]
-
-    st.subheader("Dashboard")
-    st.dataframe(dash_df, use_container_width=True, hide_index=True)
-
-    if "Work_Executed" in dash_df.columns:
-        dash_df = dash_df.assign(
-            Work_Executed=pd.to_numeric(dash_df["Work_Executed"], errors="coerce"),
-            Date=pd.to_datetime(dash_df["Date"], errors="coerce"),
-        ).dropna(subset=["Work_Executed", "Date"])
-        if not dash_df.empty:
-            st.line_chart(
-                dash_df.sort_values("Date").set_index("Date")["Work_Executed"]
-            )
-
-# Image upload UI
-st.subheader("Gallery Preview & Customization")
-for site_name, date in site_date_pairs:
-    site_name = site_name.strip()
-    date = date.strip()
-    image_files = uploaded_image_mapping.get((site_name, date), []) or []
-    if image_files:
-        st.markdown(f"**Gallery for {site_name} ({date})**")
-        cols = st.columns(img_per_row)
-        for idx, img_file in enumerate(image_files):
-            with cols[idx % img_per_row]:
-                st.image(img_file, width=200)
-                if add_border:
-                    st.markdown("<div style='border:1px solid #888; margin-bottom:5px;'></div>", unsafe_allow_html=True)
-
-if site_date_pairs:
-    for site_name, date in site_date_pairs:
-        site_name = site_name.strip()
-        date = date.strip()
-        with st.expander(f"Upload Images for {site_name} ({date})"):
-            imgs = st.file_uploader(
-                f"Images for {site_name} ({date})",
-                accept_multiple_files=True,
-                key=f"uploader_{safe_filename(site_name)}_{safe_filename(date)}",
-            )
-            uploaded_image_mapping[(site_name, date)] = imgs
-else:
-    st.info("No site/date pairs in current filter. Adjust filters to upload images.")
-
-# -----------------------------
-# Generate reports
-# -----------------------------
-if st.button("🚀 Generate & Download All Reports"):
-    with st.spinner("Generating reports..."):
-        zip_buffer = tempfile.NamedTemporaryFile(delete=False, suffix=".zip")
-        with zipfile.ZipFile(zip_buffer, "w") as zipf:
-            for row in filtered_rows:
-                (
-                    date, site_name, district, work, human_resources, supply,
-                    work_executed, comment_on_work, another_work_executed,
-                    comment_on_hse, consultant_recommandation
-                ) = (row + [""] * 11)[:11]
-
-                date = date.strip()
-                site_name = site_name.strip()
-
-                tpl = DocxTemplate(TEMPLATE_PATH)
-
-                # Images from uploader → put each photo in a subdocument paragraph with custom styling
-                image_files = uploaded_image_mapping.get((site_name, date), []) or []
-                images_subdoc = tpl.new_subdoc()
-                row_cells = []
-
-                # Build rows of images (simple implementation)
-                for idx, img_file in enumerate(image_files):
-                    # write temp file
-                    with tempfile.NamedTemporaryFile(delete=False, suffix=".img") as tmp_img:
-                        tmp_img.write(img_file.getbuffer())
-                        tmp_img.flush()
-                        row_cells.append(tmp_img.name)
-
-                    if (idx + 1) % img_per_row == 0 or idx == len(image_files) - 1:
-                        table = images_subdoc.add_table(rows=1, cols=img_per_row)
-                        for col_idx in range(img_per_row):
-                            cell = table.rows[0].cells[col_idx]
-                            if col_idx < len(row_cells):
-                                img_path = row_cells[col_idx]
-                                run = cell.paragraphs[0].add_run()
-                                run.add_picture(img_path, width=Mm(img_width_mm))
-                                # optionally add border (simple approach)
-                                if add_border:
-                                    from docx.oxml import parse_xml
-                                    borders_xml = """
-                                    <w:tcBorders xmlns:w='http://schemas.openxmlformats.org/wordprocessingml/2006/main'>
-                                        <w:top w:val='single' w:sz='4' w:space='0' w:color='888888'/>
-                                        <w:left w:val='single' w:sz='4' w:space='0' w:color='888888'/>
-                                        <w:bottom w:val='single' w:sz='4' w:space='0' w:color='888888'/>
-                                        <w:right w:val='single' w:sz='4' w:space='0' w:color='888888'/>
-                                    </w:tcBorders>
-                                    """
-                                    tcPr = cell._element.get_or_add_tcPr()
-                                    tcPr.append(parse_xml(borders_xml))
-                                try:
-                                    os.remove(img_path)
-                                except Exception:
-                                    pass
-                        row_cells = []
-
-                # Signatures
-                sign_info = SIGNATORIES.get(discipline, {})
-                cons_sig_path = resolve_asset(sign_info.get("Consultant_Signature"))
-                cont_sig_path = resolve_asset(sign_info.get("Contractor_Signature"))
-                cons_sig_img = InlineImage(tpl, cons_sig_path, width=Mm(30)) if cons_sig_path else ""
-                cont_sig_img = InlineImage(tpl, cont_sig_path, width=Mm(30)) if cont_sig_path else ""
-
-                # Build context (you will need to adapt to your docx template variables)
-                ctx = {
-                    "Date": date,
-                    "Site_Name": site_name,
-                    "District": district,
-                    "Work": work,
-                    "Human_Resources": human_resources,
-                    "Supply": supply,
-                    "Work_Executed": work_executed,
-                    "Comment_on_work": comment_on_work,
-                    "Another_Work_Executed": another_work_executed,
-                    "Comment_on_HSE": comment_on_hse,
-                    "Consultant_Recommandation": consultant_recommandation,
-                    "Consultant_Name": sign_info.get("Consultant_Name", ""),
-                    "Consultant_Title": sign_info.get("Consultant_Title", ""),
-                    "Contractor_Name": sign_info.get("Contractor_Name", ""),
-                    "Contractor_Title": sign_info.get("Contractor_Title", ""),
-                    "Consultant_Signature": cons_sig_img,
-                    "Contractor_Signature": cont_sig_img,
-                    "Gallery": images_subdoc,
-                }
-
-                tpl.render(ctx)
-
-                # produce a filename and write into zip
-                out_name = safe_filename(f"{site_name}_{format_date_title(date)}.docx")
-                with tempfile.NamedTemporaryFile(delete=False, suffix=".docx") as tmp_docx:
-                    tpl.save(tmp_docx.name)
-                    zipf.write(tmp_docx.name, arcname=out_name)
-                    os.remove(tmp_docx.name)
-
-        zip_buffer.flush()
-        zip_buffer.seek(0)
-        st.download_button(
-            "⬇️ Download ZIP",
-            data=zip_buffer.read(),
-            file_name="daily_reports.zip",
-            mime="application/zip",
-=======
-        rows = get_sheet_data()
-    except Exception as e:
-        rows = []
-        st.warning("Unable to fetch data from the Google Sheet.")
-    
-    if not rows:
-        st.warning("No data found in the Google Sheet.")
-        st.stop()
-    
-    sites, all_dates = get_unique_sites_and_dates(rows)
-    
-    with st.sidebar:
-        offline_enabled = st.checkbox("Enable offline cache", value=False)
-        st.header("Select Discipline")
-        discipline = st.radio(
-            "Choose discipline:", ["Civil", "Electrical"], index=0, key="discipline_radio"
->>>>>>> 17ba2af3
         )
     
         st.header("Select Sites")
