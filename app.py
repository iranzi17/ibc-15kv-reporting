import os
import re
import json
import tempfile
import zipfile
import base64
from pathlib import Path
from typing import Optional
from io import BytesIO

import pandas as pd
import streamlit as st
from google.oauth2 import service_account
from googleapiclient.discovery import build
from docxtpl import DocxTemplate, InlineImage
from docx.shared import Mm
from docx import Document


# ---- Background image (full page, readable) ----
def set_background(image_path: str, overlay_opacity: float = 0.55):
    """
    Set a full-page background image with a subtle overlay for readability.
    overlay_opacity: 0.0 (no overlay) → 1.0 (solid)
    """
    # safety clamp
    overlay_opacity = max(0.0, min(1.0, overlay_opacity))

    path = Path(__file__).parent / image_path
    with open(path, "rb") as f:
        encoded = base64.b64encode(f.read()).decode()

    # white overlay for light UI; switch to rgba(0,0,0,OPACITY) for a dark overlay
    st.markdown(
        f"""
        <style>
        /* Background (image + white overlay) */
        [data-testid="stAppViewContainer"] {{
            background-image:
                linear-gradient(rgba(255,255,255,{overlay_opacity}),
                                rgba(255,255,255,{overlay_opacity})),
                url("data:image/jpg;base64,{encoded}");
            background-size: cover;
            background-position: center center;
            background-attachment: fixed;
        }}

        /* Make Streamlit header transparent so bg is visible */
        [data-testid="stHeader"] {{
            background: rgba(0,0,0,0);
        }}

        /* Content cards for readability */
        .block-container {{
            background: rgba(255,255,255,0.85);
            border-radius: 14px;
            padding: 1.2rem 2rem;
            box-shadow: 0 4px 20px rgba(0,0,0,0.08);
            backdrop-filter: blur(2px);
        }}

        /* Sidebar as a softer card */
        [data-testid="stSidebar"] > div:first-child {{
            background: rgba(255,255,255,0.75);
            border-radius: 12px;
            margin: 0.5rem;
            padding: 0.5rem;
            backdrop-filter: blur(2px);
        }}

        /* Buttons look better on photos */
        .stButton>button {{
            box-shadow: 0 2px 8px rgba(0,0,0,0.12);
        }}

        /* Mobile tweaks */
        @media (max-width: 768px) {{
          .block-container {{ background: rgba(255,255,255,0.92); }}
        }}
        </style>
        """,
        unsafe_allow_html=True,
    )

# Store and retrieve the current user's role (default to Viewer)
role = st.session_state.setdefault("user_role", "Viewer")

# Show manager-only controls
if role == "Manager":
    st.sidebar.button("Admin Settings", icon="⚙️")

overlay = st.sidebar.slider("🖼️ Background overlay", 0.0, 1.0, 0.55, 0.05)
set_background("bg.jpg", overlay)

# ---- Styled header: WorkWatch — Site Intelligence · IRANZI ----
import base64
from pathlib import Path

def render_workwatch_header(
    author: str = "IRANZI",
    brand: str = "WorkWatch",
    subtitle: str = "Site Intelligence",
    logo_path: str | None = "ibc_logo.png",
    tagline: str | None = "Field reports & weekly summaries"
):
    # embed logo if available
    logo_html = ""
    if logo_path:
        p = Path(__file__).parent / logo_path
        if p.exists():
            encoded = base64.b64encode(p.read_bytes()).decode()
            logo_html = f'<img class="ww-logo" src="data:image/png;base64,{encoded}" alt="logo"/>'

    # optional discipline suffix (from your sidebar radio)
    discipline = st.session_state.get("discipline_radio")
    suffix = f' <span class="ww-suffix">— {discipline}</span>' if discipline else ""

    st.markdown(
        f"""
        <style>
        .ww-wrap {{
          display:flex; align-items:center; gap:14px; margin: .25rem 0 1rem 0;
        }}
        .ww-logo {{
          height: 46px; width:auto; border-radius:8px; box-shadow:0 2px 8px rgba(0,0,0,.12);
        }}
        .ww-title {{
          font-size: clamp(28px, 4vw, 44px);
          line-height: 1.05;
          font-weight: 800;
          margin: 0;
        }}
        .ww-brand {{
          background: linear-gradient(90deg,#111,#5a5a5a 60%,#111);
          -webkit-background-clip: text;
          background-clip: text;
          color: transparent;
        }}
        .ww-sub {{ opacity:.85; font-weight:700; }}
        .ww-dot {{ opacity:.6; font-weight:600; padding:0 .2rem; }}
        .ww-author {{ font-weight:500; opacity:.8; }}
        .ww-suffix {{ font-weight:500; opacity:.65; }}
        .ww-tagline {{ margin-top:.25rem; opacity:.75; font-size:0.95rem; }}
        </style>

        <div class="ww-wrap">
          {logo_html}
          <div>
            <div class="ww-title">
              ⚡ <span class="ww-brand">{brand}</span> — <span class="ww-sub">{subtitle}</span>
              <span class="ww-dot">·</span><span class="ww-author">{author}</span>{suffix}
            </div>
            {f'<div class="ww-tagline">{tagline}</div>' if tagline else ''}
          </div>
        </div>
        """,
        unsafe_allow_html=True,
    )

render_workwatch_header(
    author="IRANZI",
    brand="WorkWatch",
    subtitle="Site Intelligence",
    logo_path="ibc_logo.png",          # or None to hide
    tagline="Field reports & weekly summaries",
)

# -----------------------------
# Paths & small helpers
# -----------------------------
BASE_DIR = Path(__file__).parent.resolve()

def resolve_asset(name: Optional[str]) -> Optional[str]:
    """
    Find an asset (e.g., signature image) whether it’s in ./ or ./signatures/,
    with or without extension. Tries .png/.jpg/.jpeg/.webp.
    Returns an absolute path or None.
    """
    if not name:
        return None

    p = (BASE_DIR / name).resolve()
    stem = p.with_suffix("").name

    # Where to look
    if p.parent != BASE_DIR:
        search_dirs = [p.parent]
    else:
        search_dirs = [BASE_DIR / "signatures", BASE_DIR]

    exts = ["", ".png", ".jpg", ".jpeg", ".webp"]
    for d in search_dirs:
        for ext in exts:
            candidate = (d / f"{stem}{ext}").resolve()
            if candidate.exists():
                return str(candidate)
    return None

# ========= Weekly report helpers =========

# Extract simple (Description, Unit, Quantity) from free-text like "Trench excavation 110 m"
ACT_RE = re.compile(
    r'(?P<desc>[A-Za-z /&\-\(\)]+?)\s*(?P<qty>\d+(?:\.\d+)?)\s*(?P<unit>m|mt|nos|poles?)\b',
    re.I,
)

def activities_from_text(txt: str):
    out = []
    for m in ACT_RE.finditer(txt or ""):
        desc = m.group('desc').strip().title()
        qty = float(m.group('qty'))
        unit = m.group('unit').lower()
        # Normalize units
        if unit in ("pole", "poles"):
            unit = "Nos"
        elif unit == "m":
            unit = "mt"
        else:
            unit = unit.title()
        out.append((desc, unit, qty))
    return out

def build_site_table(rows_this_site):
    """Build Mon..Sun table for one site from daily rows."""
    agg = {}  # (desc, unit) -> [Mon..Sun]
    for r in rows_this_site:
        d = pd.to_datetime(r[0], dayfirst=True, errors='coerce')
        if pd.isna(d):
            continue
        dayi = int(d.weekday())  # Mon=0..Sun=6
        # Use Work_Executed (idx 6) + Another_Work_Executed (idx 8)
        texts = " ; ".join([(r[6] or ""), (r[8] or "")])
        for desc, unit, qty in activities_from_text(texts):
            key = (desc, unit)
            agg.setdefault(key, [0,0,0,0,0,0,0])[dayi] += qty

    table = []
    for (desc, unit), days in agg.items():
        table.append({
            "Description": desc, "Unit": unit,
            "Mon": days[0], "Tue": days[1], "Wed": days[2], "Thu": days[3],
            "Fri": days[4], "Sat": days[5], "Sun": days[6],
            "Total": sum(days)
        })
    table.sort(key=lambda x: (x["Description"], x["Unit"]))
    return table

def site_pictures_subdoc(tpl, uploaded_map, site, start_ymd, end_ymd):
    """Build a subdocument with all uploaded images for a site within the week."""
    start = pd.to_datetime(start_ymd, errors="coerce"); end = pd.to_datetime(end_ymd, errors="coerce")
    sub = tpl.new_subdoc()
    for (s, dstr), files in uploaded_map.items():
        if s != site:
            continue
        d = pd.to_datetime(dstr, dayfirst=True, errors="coerce")
        if pd.isna(d) or not (start <= d <= end):
            continue
        for f in files or []:
            with tempfile.NamedTemporaryFile(delete=False) as t:
                t.write(f.getbuffer()); t.flush()
                p = sub.add_paragraph(); r = p.add_run()
                r.add_picture(t.name, width=Mm(70))
    return sub

def build_weekly_context(rows, selected_sites, start_ymd, end_ymd, discipline, uploaded_map):
    """
    Returns (tpl, ctx) for Weekly_Report_Template.docx
    - rows: sheet rows (padded)
    - selected_sites: list[str]
    - start_ymd/end_ymd: 'YYYY-MM-DD'
    - discipline: 'Civil'|'Electrical'
    - uploaded_map: {(site, date_str): [UploadedFile, ...]}
    """
    start = pd.to_datetime(start_ymd); end = pd.to_datetime(end_ymd)
    week_no = int(start.isocalendar().week)

    # Filter rows into the week + sites
    by_site = {}
    for r in rows:
        site = r[1].strip()
        if site not in selected_sites:
            continue
        d = pd.to_datetime(r[0], dayfirst=True, errors="coerce")
        if pd.isna(d) or not (start <= d <= end):
            continue
        by_site.setdefault(site, []).append(r)

    tpl = DocxTemplate("Weekly_Report_Template.docx")

    sites_ctx = []
    total_man = 0
    good_lines, bad_lines = [], []

    # very light keyword heuristics for summary
    def is_blocker(text):
        t = (text or "").lower()
        return any(k in t for k in ["delay", "blocked", "issue", "problem", "pending", "stoppage", "approval"])

    for site, site_rows in sorted(by_site.items()):
        # table Mon..Sun
        table = build_site_table(site_rows)

        # quick site narrative
        act_lead = ", ".join({t["Description"] for t in table} or [])
        narrative = f"During the week, activities at {site} included {act_lead.lower()}."

        # simple challenges pulled from comments/recommendations
        challenges = []
        for r in site_rows:
            combined = f"{r[7] or ''} {r[10] or ''}".strip()  # Comment_on_work + Consultant_Recommandation
            if combined and is_blocker(combined):
                challenges.append({"Issue": combined, "Impact": "Schedule impact"})

        # pictures
        pics = site_pictures_subdoc(tpl, uploaded_map, site, start_ymd, end_ymd)

        # manpower sum from Human_Resources column (idx 4), best-effort integer extraction
        site_man = 0
        for r in site_rows:
            m = re.search(r"\d+", str(r[4]) or "")
            if m:
                site_man += int(m.group())
        total_man += site_man

        sites_ctx.append({
            "Site_Name": site,
            "Narrative": narrative,
            "Table": table,
            "Challenges": challenges[:3],
            "Pictures": pics
        })

        good_lines.extend([t["Description"] for t in table][:3])
        bad_lines.extend([c["Issue"] for c in challenges][:3])

    # summary paragraph
    summary = f"This week, the {discipline.lower()} teams progressed across {len(sites_ctx)} site(s)."
    if good_lines:
        summary += " Key activities: " + ", ".join(sorted(set(good_lines))) + "."
    if bad_lines:
        summary += " Risks/Delays noted: " + "; ".join(sorted(set(bad_lines))) + "."

    # signatures
    sign = SIGNATORIES.get(discipline, {})
    cons_sig_path = resolve_asset(sign.get("Consultant_Signature"))
    cons_sig_img = InlineImage(tpl, cons_sig_path, width=Mm(30)) if cons_sig_path else ""

    ctx = {
        "Week_No": f"{week_no:02d}",
        "Period_From": start.strftime("%d/%m/%Y"),
        "Period_To":   end.strftime("%d/%m/%Y"),
        "Doc_No": f"{week_no:02d}",
        "Doc_Date": pd.Timestamp.today().strftime("%d/%m/%Y"),
        "Project_Name": "Consultancy services related to Supervision of Engineering Design Supply and Installation of 15kV Switching Substations and Rehabilitation of Associated Distribution Lines in Kigali",
        "Prepared_By": sign.get("Consultant_Name", ""),
        "Prepared_Signature": cons_sig_img,
        "Discipline": discipline,
        "Summary": summary,
        "Sites": sites_ctx,
        "Ongoing": [],   # fill from a 'Weekly_Log' sheet if you add one
        "Planned": [],   # fill from a 'Weekly_Log' sheet if you add one
        "HSE": "Teams maintained good safety standards this week.",
        "Weekly_Images": tpl.new_subdoc(),  # or build a global gallery if you want
    }
    return tpl, ctx
# ========= end weekly helpers =========

    
def normalize_date(d) -> str:
    """Normalize date like '06/08/2025' -> '2025-08-06' (safe for logs etc.)."""
    try:
        return pd.to_datetime(d, dayfirst=True, errors="raise").strftime("%Y-%m-%d")
    except Exception:
        return str(d).replace("/", "-").replace("\\", "-")


def format_date_title(d: str) -> str:
    """Return dd.MM.YYYY for filenames like 04.08.2025."""
    try:
        return pd.to_datetime(d, dayfirst=True, errors="raise").strftime("%d.%m.%Y")
    except Exception:
        # Fallback: normalize common separators to dots
        return str(d).replace("/", ".").replace("-", ".")


def safe_filename(s: str, max_len: int = 150) -> str:
    """Remove illegal filename characters and tidy whitespace."""
    s = str(s)
    s = re.sub(r'[\\/:*?"<>|]+', "-", s)  # illegal on Windows + unsafe elsewhere
    s = re.sub(r"\s+", " ", s).strip(" .-")
    return s[:max_len]


def merge_daily_reports(files):
    """Merge multiple daily report DOCX files into a single document with page breaks."""
    if not files:
        return None

    merged_doc = Document(BytesIO(files[0].getvalue()))
    for f in files[1:]:
        doc = Document(BytesIO(f.getvalue()))
        merged_doc.add_page_break()
        for element in doc.element.body:
            merged_doc.element.body.append(element)

    output = BytesIO()
    merged_doc.save(output)
    output.seek(0)
    return output

# -----------------------------
# App config & constants
# -----------------------------

SHEET_ID = "1t6Bmm3YN7mAovNM3iT7oMGeXG3giDONSejJ9gUbUeCI"
SHEET_NAME = "Reports"
TEMPLATE_PATH = "Site_Daily_report_Template_Date.docx"
CACHE_FILE = BASE_DIR / "offline_cache.json"

SIGNATORIES = {
    "Civil": {
        "Consultant_Name": "IRANZI Prince Jean Claude",
        "Consultant_Title": "Civil Engineer",
        # Keep stems; resolver will find .jpg/.png in repo root or ./signatures
        "Consultant_Signature": "iranzi_prince_jean_claude",
        "Contractor_Name": "RUTALINDWA Olivier",
        "Contractor_Title": "Civil Engineer",
        "Contractor_Signature": "rutalindwa_olivier",
    },
    "Electrical": {
        "Consultant_Name": "Alexis IVUGIZA",
        "Consultant_Title": "Electrical Engineer",
        "Consultant_Signature": "alexis_ivugiza",
        "Contractor_Name": "Issac HABIMANA",  # say if you want 'Isaac'
        "Contractor_Title": "Electrical Engineer",
        "Contractor_Signature": "issac_habimana",
    },
}

# -----------------------------
# Google Sheets & offline cache
# -----------------------------
SCOPES = ["https://www.googleapis.com/auth/spreadsheets"]

def _build_service():
    service_account_info = json.loads(st.secrets["GOOGLE_CREDENTIALS"])
    creds = service_account.Credentials.from_service_account_info(
        service_account_info, scopes=SCOPES
    )
    return build("sheets", "v4", credentials=creds)

@st.cache_data(ttl=300)
def get_sheet_data() -> list[list[str]]:
    service = _build_service()
    sheet = service.spreadsheets()

    result = sheet.values().get(
        spreadsheetId=SHEET_ID,
        range=f"{SHEET_NAME}!A:K",  # open-ended range
    ).execute()
    rows = result.get("values", [])
    padded_rows = [row + [""] * (11 - len(row)) for row in rows]
    return padded_rows


def append_rows_to_sheet(rows: list[list[str]]):
    if not rows:
        return
    service = _build_service()
    body = {"values": rows}
    service.spreadsheets().values().append(
        spreadsheetId=SHEET_ID,
        range=SHEET_NAME,
        valueInputOption="USER_ENTERED",
        body=body,
    ).execute()


def load_offline_cache():
    if CACHE_FILE.exists():
        try:
            with open(CACHE_FILE, "r") as fh:
                return json.load(fh)
        except Exception:
            return None
    return None


def save_offline_cache(rows, uploads):
    data = {
        "rows": rows,
        "uploads": {
            f"{site}|{date}": [
                {
                    "name": f.name,
                    "data": base64.b64encode(f.getbuffer()).decode("utf-8"),
                }
                for f in (files or [])
            ]
            for (site, date), files in uploads.items()
        },
    }
    with open(CACHE_FILE, "w") as fh:
        json.dump(data, fh)


def get_unique_sites_and_dates(rows: list[list[str]]):
    sites = sorted({row[1].strip() for row in rows if len(row) > 1 and row[1].strip()})
    dates = sorted({row[0].strip() for row in rows if len(row) > 0 and row[0].strip()})
    return sites, dates

# -----------------------------
# UI
# -----------------------------
st.title("📑 Site Daily Report Generator (Pro)")

cache = load_offline_cache()
if cache and cache.get("rows"):
    st.info("Cached offline data detected. Use the button below to sync back to the Google Sheet.")
    if st.button("Sync cached data to Google Sheet"):
        try:
            append_rows_to_sheet(cache.get("rows", []))
            CACHE_FILE.unlink()
            st.success("Cached data synced to Google Sheet.")
            cache = None
        except Exception as e:
            st.error(f"Sync failed: {e}")

try:
    rows = get_sheet_data()
except Exception as e:
    rows = []
    st.warning("Unable to fetch data from the Google Sheet.")

if not rows:
    st.warning("No data found in the Google Sheet.")
    st.stop()

sites, all_dates = get_unique_sites_and_dates(rows)

with st.sidebar:
    offline_enabled = st.checkbox("Enable offline cache", value=False)
    st.header("Step 0: Select Discipline")
    discipline = st.radio(
        "Choose discipline:", ["Civil", "Electrical"], index=0, key="discipline_radio"
    )

    st.header("Step 1: Select Sites")
    site_choices = ["All Sites"] + sites
    selected_sites = st.multiselect(
        "Choose sites:", site_choices, default=["All Sites"], key="sites_ms"
    )
    if "All Sites" in selected_sites or not selected_sites:
        selected_sites = sites

    st.header("Step 2: Select Dates")
    site_dates = sorted({row[0].strip() for row in rows if row[1].strip() in selected_sites})
    date_choices = ["All Dates"] + site_dates
    selected_dates = st.multiselect(
        "Choose dates:", date_choices, default=["All Dates"], key="dates_ms"
    )
    if "All Dates" in selected_dates or not selected_dates:
        selected_dates = site_dates

# Filtered rows
filtered_rows = [
    row for row in rows
    if row[1].strip() in selected_sites and row[0].strip() in selected_dates
]

# (site, date) pairs for upload mapping
site_date_pairs = sorted({(row[1].strip(), row[0].strip()) for row in filtered_rows})

# Uploads mapping
uploaded_image_mapping: dict[tuple[str, str], list] = {}

# Preview
st.subheader("Preview Reports to be Generated")
show_dashboard = st.checkbox("Show Dashboard")
df_preview = pd.DataFrame(
    filtered_rows,
    columns=[
        "Date", "Site_Name", "District", "Work", "Human_Resources", "Supply",
        "Work_Executed", "Comment_on_work", "Another_Work_Executed",
        "Comment_on_HSE", "Consultant_Recommandation",
    ],
)
st.dataframe(df_preview, use_container_width=True, hide_index=True)

if show_dashboard:
    dash_df = df_preview.copy()
    dash_df = dash_df[dash_df["Site_Name"].isin(selected_sites)]
    dash_df = dash_df[dash_df["Date"].isin(selected_dates)]
    if "Discipline" in dash_df.columns:
        dash_df = dash_df[dash_df["Discipline"] == discipline]

    st.subheader("Dashboard")
    st.dataframe(dash_df, use_container_width=True, hide_index=True)

    if "Work_Executed" in dash_df.columns:
        dash_df = dash_df.assign(
            Work_Executed=pd.to_numeric(dash_df["Work_Executed"], errors="coerce"),
            Date=pd.to_datetime(dash_df["Date"], errors="coerce"),
        ).dropna(subset=["Work_Executed", "Date"])
        if not dash_df.empty:
            st.line_chart(
                dash_df.sort_values("Date").set_index("Date")["Work_Executed"]
            )

# Image uploads
if site_date_pairs:
    for site_name, date in site_date_pairs:
        with st.expander(f"Upload Images for {site_name} ({date})"):
            imgs = st.file_uploader(
                f"Images for {site_name} ({date})",
                accept_multiple_files=True,
                key=f"uploader_{site_name}_{date}",
            )
            uploaded_image_mapping[(site_name, date)] = imgs
else:
    st.info("No site/date pairs in current filter. Adjust filters to upload images.")

<<<<<<< HEAD
if offline_enabled:
    save_offline_cache(filtered_rows, uploaded_image_mapping)
=======
# Sidebar status overview
filtered_count = len(filtered_rows)
total_uploaded_images = sum(len(v) for v in uploaded_image_mapping.values())
st.sidebar.markdown("### Status Overview")
st.sidebar.write(f"Filtered rows: {filtered_count}")
st.sidebar.write(f"Uploaded images: {total_uploaded_images}")
>>>>>>> 6a4f269c

# -----------------------------
# Generate reports
# -----------------------------
if st.button("🚀 Generate & Download All Reports"):
    with st.spinner("Generating reports, please wait..."):
        temp_dir = tempfile.mkdtemp()
        zip_buffer = tempfile.NamedTemporaryFile(delete=False, suffix=".zip")

        with zipfile.ZipFile(zip_buffer, "w") as zipf:
            for row in filtered_rows:
                (
                    date, site_name, district, work, human_resources, supply,
                    work_executed, comment_on_work, another_work_executed,
                    comment_on_hse, consultant_recommandation
                ) = (row + [""] * 11)[:11]

                tpl = DocxTemplate(TEMPLATE_PATH)

                # Images from uploader → put each photo in a subdocument paragraph
                image_files = uploaded_image_mapping.get((site_name, date), []) or []
                images_subdoc = tpl.new_subdoc()
                for img_file in image_files:
                    img_path = os.path.join(temp_dir, img_file.name)
                    with open(img_path, "wb") as f:
                        f.write(img_file.getbuffer())
                    p = images_subdoc.add_paragraph()
                    r = p.add_run()
                    r.add_picture(img_path, width=Mm(70))

                # Signatories (names/titles + signatures)
                sign_info = SIGNATORIES.get(discipline, {})
                cons_sig_path = resolve_asset(sign_info.get("Consultant_Signature"))
                cont_sig_path = resolve_asset(sign_info.get("Contractor_Signature"))
                cons_sig_img = InlineImage(tpl, cons_sig_path, width=Mm(30)) if cons_sig_path else ""
                cont_sig_img = InlineImage(tpl, cont_sig_path, width=Mm(30)) if cont_sig_path else ""

                # Context for DOCX
                context = {
                    "Site_Name": site_name or "",
                    "Date": date or "",
                    "District": district or "",
                    "Work": work or "",
                    "Human_Resources": human_resources or "",
                    "Supply": supply or "",
                    "Work_Executed": work_executed or "",
                    "Comment_on_work": comment_on_work or "",
                    "Another_Work_Executed": another_work_executed or "",
                    "Comment_on_HSE": comment_on_hse or "",
                    "Consultant_Recommandation": consultant_recommandation or "",
                    "Images": images_subdoc,  # ← use subdocument, not RichText
                    "Consultant_Name": sign_info.get("Consultant_Name", ""),
                    "Consultant_Title": sign_info.get("Consultant_Title", ""),
                    "Contractor_Name": sign_info.get("Contractor_Name", ""),
                    "Contractor_Title": sign_info.get("Contractor_Title", ""),
                    "Consultant_Signature": cons_sig_img,
                    "Contractor_Signature": cont_sig_img,
                }

                tpl.render(context)

                # Filename pattern: {Site}_Day_Report_{dd.MM.YYYY}.docx
                date_for_title = format_date_title(date)
                out_name = f"{site_name}_Day_Report_{date_for_title}.docx"
                out_name = safe_filename(out_name)  # guard against illegal chars/length
                out_path = os.path.join(temp_dir, out_name)

                tpl.save(out_path)
                zipf.write(out_path, arcname=out_name)

        zip_buffer.flush()
        zip_buffer.seek(0)
        st.download_button(
            "⬇️ Download ZIP",
            data=zip_buffer.read(),
            file_name="daily_reports.zip",
            mime="application/zip",
        )

st.info("**Tip:** If you don't upload images, reports will still be generated with all your data.")
st.caption("Made for efficient, multi-site daily reporting. Feedback & customizations welcome!")

# -----------------------------
# Weekly report
# -----------------------------
# Determine the date range for the weekly report
selected_dt = pd.to_datetime(selected_dates, dayfirst=True, errors="coerce")
start_ymd = selected_dt.min().strftime("%Y-%m-%d")
end_ymd = selected_dt.max().strftime("%Y-%m-%d")

# Build context and template for the weekly report
tpl, ctx = build_weekly_context(
    rows,
    selected_sites,
    start_ymd,
    end_ymd,
    discipline,
    uploaded_image_mapping,
)

tpl.render(ctx)
fname = (
    f"{discipline}_Weekly_Report_Week_{ctx['Week_No']}"
    f"_{ctx['Period_From'].replace('/','.')}_{ctx['Period_To'].replace('/','.')}.docx"
)
tmp = tempfile.NamedTemporaryFile(delete=False, suffix=".docx")
tpl.save(tmp.name)
with open(tmp.name, "rb") as fh:
    st.download_button(
        "⬇️ Download Weekly Report",
        data=fh.read(),
        file_name=fname,
        mime="application/vnd.openxmlformats-officedocument.wordprocessingml.document",
    )
<|MERGE_RESOLUTION|>--- conflicted
+++ resolved
@@ -620,17 +620,6 @@
 else:
     st.info("No site/date pairs in current filter. Adjust filters to upload images.")
 
-<<<<<<< HEAD
-if offline_enabled:
-    save_offline_cache(filtered_rows, uploaded_image_mapping)
-=======
-# Sidebar status overview
-filtered_count = len(filtered_rows)
-total_uploaded_images = sum(len(v) for v in uploaded_image_mapping.values())
-st.sidebar.markdown("### Status Overview")
-st.sidebar.write(f"Filtered rows: {filtered_count}")
-st.sidebar.write(f"Uploaded images: {total_uploaded_images}")
->>>>>>> 6a4f269c
 
 # -----------------------------
 # Generate reports
