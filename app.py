import os
import re
import json
import tempfile
import zipfile
import base64
from pathlib import Path
from typing import Optional
from io import BytesIO

import pandas as pd
import streamlit as st
from google.oauth2 import service_account
from googleapiclient.discovery import build
from docxtpl import DocxTemplate, InlineImage
from docx.shared import Mm
from docx import Document
from openpyxl import load_workbook

# ---- Background image (full page, readable) ----
def set_background(image_path: str, overlay_opacity: float = 0.55):
    """
    Set a full-page background image with a subtle overlay for readability.
    overlay_opacity: 0.0 (no overlay) → 1.0 (solid)
    """
    # safety clamp
    overlay_opacity = max(0.0, min(1.0, overlay_opacity))

    path = Path(__file__).parent / image_path
    with open(path, "rb") as f:
        encoded = base64.b64encode(f.read()).decode()

    # white overlay for light UI; switch to rgba(0,0,0,OPACITY) for a dark overlay
    st.markdown(
        f"""
        <style>
        /* Background (image + white overlay) */
        [data-testid="stAppViewContainer"] {{
            background-image:
                linear-gradient(rgba(255,255,255,{overlay_opacity}),
                                rgba(255,255,255,{overlay_opacity})),
                url("data:image/jpg;base64,{encoded}");
            background-size: cover;
            background-position: center center;
            background-attachment: fixed;
        }}

        /* Make Streamlit header transparent so bg is visible */
        [data-testid="stHeader"] {{
            background: rgba(0,0,0,0);
        }}

        /* Content cards for readability */
        .block-container {{
            background: rgba(255,255,255,0.85);
            border-radius: 14px;
            padding: 1.2rem 2rem;
            box-shadow: 0 4px 20px rgba(0,0,0,0.08);
            backdrop-filter: blur(2px);
        }}

        /* Sidebar as a softer card */
        [data-testid="stSidebar"] > div:first-child {{
            background: rgba(255,255,255,0.75);
            border-radius: 12px;
            margin: 0.5rem;
            padding: 0.5rem;
            backdrop-filter: blur(2px);
        }}

        /* Buttons look better on photos */
        .stButton>button {{
            box-shadow: 0 2px 8px rgba(0,0,0,0.12);
        }}

        /* Mobile tweaks */
        @media (max-width: 768px) {{
          .block-container {{ background: rgba(255,255,255,0.92); }}
        }}
        </style>
        """,
        unsafe_allow_html=True,
    )

# Store and retrieve the current user's role (default to Viewer)
role = st.session_state.setdefault("user_role", "Viewer")

# Show manager-only controls
if role == "Manager":
    st.sidebar.button("Admin Settings", icon="⚙️")

overlay = st.sidebar.slider("🖼️ Background overlay", 0.0, 1.0, 0.55, 0.05)
set_background("bg.jpg", overlay)

# ---- Styled header: WorkWatch — Site Intelligence · IRANZI ----

def render_workwatch_header(
    author: str = "IRANZI",
    brand: str = "WorkWatch",
    subtitle: str = "Site Intelligence",
    logo_path: str | None = "ibc_logo.png",
    tagline: str | None = "Field reports & weekly summaries"
):
    # embed logo if available
    logo_html = ""
    if logo_path:
        p = Path(__file__).parent / logo_path
        if p.exists():
            encoded = base64.b64encode(p.read_bytes()).decode()
            logo_html = f'<img class="ww-logo" src="data:image/png;base64,{encoded}" alt="logo"/>'

    # optional discipline suffix (from your sidebar radio)
    discipline = st.session_state.get("discipline_radio")
    suffix = f' <span class="ww-suffix">— {discipline}</span>' if discipline else ""

    st.markdown(
        f"""
        <style>
        .ww-wrap {{
          display:flex; align-items:center; gap:14px; margin: .25rem 0 1rem 0;
        }}
        .ww-logo {{
          height: 46px; width:auto; border-radius:8px; box-shadow:0 2px 8px rgba(0,0,0,.12);
        }}
        .ww-title {{
          font-size: clamp(28px, 4vw, 44px);
          line-height: 1.05;
          font-weight: 800;
          margin: 0;
        }}
        .ww-brand {{
          background: linear-gradient(90deg,#111,#5a5a5a 60%,#111);
          -webkit-background-clip: text;
          background-clip: text;
          color: transparent;
        }}
        .ww-sub {{ opacity:.85; font-weight:700; }}
        .ww-dot {{ opacity:.6; font-weight:600; padding:0 .2rem; }}
        .ww-author {{ font-weight:500; opacity:.8; }}
        .ww-suffix {{ font-weight:500; opacity:.65; }}
        .ww-tagline {{ margin-top:.25rem; opacity:.75; font-size:0.95rem; }}
        </style>

        <div class="ww-wrap">
          {logo_html}
          <div>
            <div class="ww-title">
              ⚡ <span class="ww-brand">{brand}</span> — <span class="ww-sub">{subtitle}</span>
              <span class="ww-dot">·</span><span class="ww-author">{author}</span>{suffix}
            </div>
            {f'<div class="ww-tagline">{tagline}</div>' if tagline else ''}
          </div>
        </div>
        """,
        unsafe_allow_html=True,
    )

render_workwatch_header(
    author="IRANZI",
    brand="WorkWatch",
    subtitle="Site Intelligence",
    logo_path="ibc_logo.png",          # or None to hide
    tagline="Field reports & weekly summaries",
)

# -----------------------------
# Paths & small helpers
# -----------------------------
BASE_DIR = Path(__file__).parent.resolve()

# Column index (0-based) for the "Discipline" field in sheet rows.
# Sheet structure: Date, Site_Name, District, Work, Human_Resources, Supply,
# Work_Executed, Comment_on_work, Another_Work_Executed, Comment_on_HSE,
# Consultant_Recommandation, Discipline
DISCIPLINE_COL = 11

def resolve_asset(name: Optional[str]) -> Optional[str]:
    """
    Find an asset (e.g., signature image) whether it’s in ./ or ./signatures/,
    with or without extension. Tries .png/.jpg/.jpeg/.webp.
    Returns an absolute path or None.
    """
    if not name:
        return None

    p = (BASE_DIR / name).resolve()
    stem = p.with_suffix("").name

    # Where to look
    if p.parent != BASE_DIR:
        search_dirs = [p.parent]
    else:
        search_dirs = [BASE_DIR / "signatures", BASE_DIR]

    exts = ["", ".png", ".jpg", ".jpeg", ".webp"]
    for d in search_dirs:
        for ext in exts:
            candidate = (d / f"{stem}{ext}").resolve()
            if candidate.exists():
                return str(candidate)
    return None

def update_timesheet_template_by_discipline(template_path, all_rows, selected_dates, discipline):
    wb = load_workbook(template_path)
    try:
        ws = wb.active

        for date_str in selected_dates:
            try:
                day_num = int(pd.to_datetime(date_str, dayfirst=True).day)
            except:
                continue

            # Filter rows by date AND discipline
            day_rows = [
                r for r in all_rows
                if r[0] == date_str and st.session_state.get("discipline_radio") == discipline
            ]

            if not day_rows:
                continue

<<<<<<< HEAD
        # Filter rows by date AND discipline
        day_rows = [
            r for r in all_rows
            if (
                r[0] == date_str
                and len(r) > DISCIPLINE_COL
                and r[DISCIPLINE_COL] == discipline
            )
        ]
=======
            # Extract site names
            sites = sorted(set(r[1] for r in day_rows if r[1]))
>>>>>>> 05a5dca2

            # Extract and merge activities
            activities = []
            for r in day_rows:
                site = r[1]
                act1 = r[6] or ""
                act2 = r[8] or ""
                combined = " / ".join(filter(None, [act1.strip(), act2.strip()]))
                if combined:
                    activities.append(f"{site}: {combined}")

            # Fill Excel row for the matching day number
            for row in range(19, 60):
                cell_value = ws[f"A{row}"].value
                if cell_value == day_num:
                    ws[f"F{row}"] = ", ".join(sites)
                    ws[f"G{row}"] = "\n".join(activities[:8]) or "Supervision of site activities"
                    break

        output = BytesIO()
        wb.save(output)
        output.seek(0)
        return output
    finally:
        wb.close()



# ========= Weekly report helpers =========

# Extract simple (Description, Unit, Quantity) from free-text like "Trench excavation 110 m"
ACT_RE = re.compile(
    r'(?P<desc>[A-Za-z /&\-\(\)]+?)\s*(?P<qty>\d+(?:\.\d+)?)\s*(?P<unit>m|mt|nos|poles?)\b',
    re.I,
)

def activities_from_text(txt: str):
    out = []
    for m in ACT_RE.finditer(txt or ""):
        desc = m.group('desc').strip().title()
        qty = float(m.group('qty'))
        unit = m.group('unit').lower()
        # Normalize units
        if unit in ("pole", "poles"):
            unit = "Nos"
        elif unit == "m":
            unit = "mt"
        else:
            unit = unit.title()
        out.append((desc, unit, qty))
    return out

def build_site_table(rows_this_site):
    """Build Mon..Sun table for one site from daily rows."""
    agg = {}  # (desc, unit) -> [Mon..Sun]
    for r in rows_this_site:
        d = pd.to_datetime(r[0], dayfirst=True, errors='coerce')
        if pd.isna(d):
            continue
        dayi = int(d.weekday())  # Mon=0..Sun=6
        # Use Work_Executed (idx 6) + Another_Work_Executed (idx 8)
        texts = " ; ".join([(r[6] or ""), (r[8] or "")])
        for desc, unit, qty in activities_from_text(texts):
            key = (desc, unit)
            agg.setdefault(key, [0,0,0,0,0,0,0])[dayi] += qty

    table = []
    for (desc, unit), days in agg.items():
        table.append({
            "Description": desc, "Unit": unit,
            "Mon": days[0], "Tue": days[1], "Wed": days[2], "Thu": days[3],
            "Fri": days[4], "Sat": days[5], "Sun": days[6],
            "Total": sum(days)
        })
    table.sort(key=lambda x: (x["Description"], x["Unit"]))
    return table

def site_pictures_subdoc(tpl, uploaded_map, site, start_ymd, end_ymd):
    """Build a subdocument with all uploaded images for a site within the week."""
    start = pd.to_datetime(start_ymd, errors="coerce"); end = pd.to_datetime(end_ymd, errors="coerce")
    sub = tpl.new_subdoc()
    for (s, dstr), files in uploaded_map.items():
        if s != site:
            continue
        d = pd.to_datetime(dstr, dayfirst=True, errors="coerce")
        if pd.isna(d) or not (start <= d <= end):
            continue
        for f in files or []:
            with tempfile.NamedTemporaryFile(delete=False) as t:
                t.write(f.getbuffer()); t.flush()
                p = sub.add_paragraph(); r = p.add_run()
                r.add_picture(t.name, width=Mm(70))
    return sub

def build_weekly_context(rows, selected_sites, start_ymd, end_ymd, discipline, uploaded_map):
    """
    Returns (tpl, ctx) for Weekly_Report_Template.docx
    - rows: sheet rows (padded)
    - selected_sites: list[str]
    - start_ymd/end_ymd: 'YYYY-MM-DD'
    - discipline: 'Civil'|'Electrical'
    - uploaded_map: {(site, date_str): [UploadedFile, ...]}
    """
    start = pd.to_datetime(start_ymd); end = pd.to_datetime(end_ymd)
    week_no = int(start.isocalendar().week)

    # Filter rows into the week + sites
    by_site = {}
    for r in rows:
        site = r[1].strip()
        if site not in selected_sites:
            continue
        d = pd.to_datetime(r[0], dayfirst=True, errors="coerce")
        if pd.isna(d) or not (start <= d <= end):
            continue
        by_site.setdefault(site, []).append(r)

    tpl = DocxTemplate("Weekly_Report_Template.docx")

    sites_ctx = []
    total_man = 0
    good_lines, bad_lines = [], []

    # very light keyword heuristics for summary
    def is_blocker(text):
        t = (text or "").lower()
        return any(k in t for k in ["delay", "blocked", "issue", "problem", "pending", "stoppage", "approval"])

    for site, site_rows in sorted(by_site.items()):
        # table Mon..Sun
        table = build_site_table(site_rows)

        # quick site narrative
        act_lead = ", ".join({t["Description"] for t in table} or [])
        narrative = f"During the week, activities at {site} included {act_lead.lower()}."

        # simple challenges pulled from comments/recommendations
        challenges = []
        for r in site_rows:
            combined = f"{r[7] or ''} {r[10] or ''}".strip()  # Comment_on_work + Consultant_Recommandation
            if combined and is_blocker(combined):
                challenges.append({"Issue": combined, "Impact": "Schedule impact"})

        # pictures
        pics = site_pictures_subdoc(tpl, uploaded_map, site, start_ymd, end_ymd)

        # manpower sum from Human_Resources column (idx 4), best-effort integer extraction
        site_man = 0
        for r in site_rows:
            m = re.search(r"\d+", str(r[4]) or "")
            if m:
                site_man += int(m.group())
        total_man += site_man

        sites_ctx.append({
            "Site_Name": site,
            "Narrative": narrative,
            "Table": table,
            "Challenges": challenges[:3],
            "Pictures": pics
        })

        good_lines.extend([t["Description"] for t in table][:3])
        bad_lines.extend([c["Issue"] for c in challenges][:3])

    # summary paragraph
    summary = f"This week, the {discipline.lower()} teams progressed across {len(sites_ctx)} site(s)."
    if good_lines:
        summary += " Key activities: " + ", ".join(sorted(set(good_lines))) + "."
    if bad_lines:
        summary += " Risks/Delays noted: " + "; ".join(sorted(set(bad_lines))) + "."

    # signatures
    sign = SIGNATORIES.get(discipline, {})
    cons_sig_path = resolve_asset(sign.get("Consultant_Signature"))
    cons_sig_img = InlineImage(tpl, cons_sig_path, width=Mm(30)) if cons_sig_path else ""

    ctx = {
        "Week_No": f"{week_no:02d}",
        "Period_From": start.strftime("%d/%m/%Y"),
        "Period_To":   end.strftime("%d/%m/%Y"),
        "Doc_No": f"{week_no:02d}",
        "Doc_Date": pd.Timestamp.today().strftime("%d/%m/%Y"),
        "Project_Name": "Consultancy services related to Supervision of Engineering Design Supply and Installation of 15kV Switching Substations and Rehabilitation of Associated Distribution Lines in Kigali",
        "Prepared_By": sign.get("Consultant_Name", ""),
        "Prepared_Signature": cons_sig_img,
        "Discipline": discipline,
        "Summary": summary,
        "Sites": sites_ctx,
        "Ongoing": [],   # fill from a 'Weekly_Log' sheet if you add one
        "Planned": [],   # fill from a 'Weekly_Log' sheet if you add one
        "HSE": "Teams maintained good safety standards this week.",
        "Weekly_Images": tpl.new_subdoc(),  # or build a global gallery if you want
    }
    return tpl, ctx
# ========= end weekly helpers =========

    
def normalize_date(d) -> str:
    """Normalize date like '06/08/2025' -> '2025-08-06' (safe for logs etc.)."""
    try:
        return pd.to_datetime(d, dayfirst=True, errors="raise").strftime("%Y-%m-%d")
    except Exception:
        return str(d).replace("/", "-").replace("\\", "-")


def format_date_title(d: str) -> str:
    """Return dd.MM.YYYY for filenames like 04.08.2025."""
    try:
        return pd.to_datetime(d, dayfirst=True, errors="raise").strftime("%d.%m.%Y")
    except Exception:
        # Fallback: normalize common separators to dots
        return str(d).replace("/", ".").replace("-", ".")


def safe_filename(s: str, max_len: int = 150) -> str:
    """Remove illegal filename characters and tidy whitespace."""
    s = str(s)
    s = re.sub(r'[\\/:*?"<>|]+', "-", s)  # illegal on Windows + unsafe elsewhere
    s = re.sub(r"\s+", " ", s).strip(" .-")
    return s[:max_len]


def merge_daily_reports(files):
    """Merge multiple daily report DOCX files into a single document with page breaks."""
    if not files:
        return None

    merged_doc = Document(BytesIO(files[0].getvalue()))
    for f in files[1:]:
        doc = Document(BytesIO(f.getvalue()))
        merged_doc.add_page_break()
        for element in doc.element.body:
            merged_doc.element.body.append(element)

    output = BytesIO()
    merged_doc.save(output)
    output.seek(0)
    return output

# -----------------------------
# App config & constants
# -----------------------------

SHEET_ID = "1t6Bmm3YN7mAovNM3iT7oMGeXG3giDONSejJ9gUbUeCI"
SHEET_NAME = "Reports"
TEMPLATE_PATH = "Site_Daily_report_Template_Date.docx"
CACHE_FILE = BASE_DIR / "offline_cache.json"

SIGNATORIES = {
    "Civil": {
        "Consultant_Name": "IRANZI Prince Jean Claude",
        "Consultant_Title": "Civil Engineer",
        # Keep stems; resolver will find .jpg/.png in repo root or ./signatures
        "Consultant_Signature": "iranzi_prince_jean_claude",
        "Contractor_Name": "RUTALINDWA Olivier",
        "Contractor_Title": "Civil Engineer",
        "Contractor_Signature": "rutalindwa_olivier",
    },
    "Electrical": {
        "Consultant_Name": "Alexis IVUGIZA",
        "Consultant_Title": "Electrical Engineer",
        "Consultant_Signature": "alexis_ivugiza",
        "Contractor_Name": "Issac HABIMANA",  # say if you want 'Isaac'
        "Contractor_Title": "Electrical Engineer",
        "Contractor_Signature": "issac_habimana",
    },
}

# -----------------------------
# Google Sheets & offline cache
# -----------------------------
SCOPES = ["https://www.googleapis.com/auth/spreadsheets"]

def _build_service():
    service_account_info = json.loads(st.secrets["GOOGLE_CREDENTIALS"])
    creds = service_account.Credentials.from_service_account_info(
        service_account_info, scopes=SCOPES
    )
    return build("sheets", "v4", credentials=creds)

@st.cache_data(ttl=300)
def get_sheet_data() -> list[list[str]]:
    service = _build_service()
    sheet = service.spreadsheets()

    result = sheet.values().get(
        spreadsheetId=SHEET_ID,
        range=f"{SHEET_NAME}!A:K",  # open-ended range
    ).execute()
    rows = result.get("values", [])
    padded_rows = [row + [""] * (11 - len(row)) for row in rows]
    return padded_rows


def append_rows_to_sheet(rows: list[list[str]]):
    if not rows:
        return
    service = _build_service()
    body = {"values": rows}
    service.spreadsheets().values().append(
        spreadsheetId=SHEET_ID,
        range=SHEET_NAME,
        valueInputOption="USER_ENTERED",
        body=body,
    ).execute()


def load_offline_cache():
    if CACHE_FILE.exists():
        try:
            with open(CACHE_FILE, "r") as fh:
                return json.load(fh)
        except Exception:
            return None
    return None


def save_offline_cache(rows, uploads):
    data = {
        "rows": rows,
        "uploads": {
            f"{site}|{date}": [
                {
                    "name": f.name,
                    "data": base64.b64encode(f.getbuffer()).decode("utf-8"),
                }
                for f in (files or [])
            ]
            for (site, date), files in uploads.items()
        },
    }
    with open(CACHE_FILE, "w") as fh:
        json.dump(data, fh)


def get_unique_sites_and_dates(rows: list[list[str]]):
    sites = sorted({row[1].strip() for row in rows if len(row) > 1 and row[1].strip()})
    dates = sorted({row[0].strip() for row in rows if len(row) > 0 and row[0].strip()})
    return sites, dates

# -----------------------------
# UI
# -----------------------------
st.title("📑 Site Daily Report Generator (Pro)")

cache = load_offline_cache()
if cache and cache.get("rows"):
    st.info("Cached offline data detected. Use the button below to sync back to the Google Sheet.")
    if st.button("Sync cached data to Google Sheet"):
        try:
            append_rows_to_sheet(cache.get("rows", []))
            CACHE_FILE.unlink()
            st.success("Cached data synced to Google Sheet.")
            cache = None
        except Exception as e:
            st.error(f"Sync failed: {e}")

try:
    rows = get_sheet_data()
except Exception as e:
    rows = []
    st.warning("Unable to fetch data from the Google Sheet.")

if not rows:
    st.warning("No data found in the Google Sheet.")
    st.stop()

sites, all_dates = get_unique_sites_and_dates(rows)

with st.sidebar:
    offline_enabled = st.checkbox("Enable offline cache", value=False)
    st.header("Step 0: Select Discipline")
    discipline = st.radio(
        "Choose discipline:", ["Civil", "Electrical"], index=0, key="discipline_radio"
    )

    st.header("Step 1: Select Sites")
    site_choices = ["All Sites"] + sites
    selected_sites = st.multiselect(
        "Choose sites:", site_choices, default=["All Sites"], key="sites_ms"
    )
    if "All Sites" in selected_sites or not selected_sites:
        selected_sites = sites

    st.header("Step 2: Select Dates")
    site_dates = sorted({row[0].strip() for row in rows if row[1].strip() in selected_sites})
    date_choices = ["All Dates"] + site_dates
    selected_dates = st.multiselect(
        "Choose dates:", date_choices, default=["All Dates"], key="dates_ms"
    )
    if "All Dates" in selected_dates or not selected_dates:
        selected_dates = site_dates

# Filtered rows
filtered_rows = [
    row for row in rows
    if row[1].strip() in selected_sites and row[0].strip() in selected_dates
]

# (site, date) pairs for upload mapping
site_date_pairs = sorted({(row[1].strip(), row[0].strip()) for row in filtered_rows})

# Uploads mapping
uploaded_image_mapping: dict[tuple[str, str], list] = {}

# Preview
st.subheader("Preview Reports to be Generated")
show_dashboard = st.checkbox("Show Dashboard")
df_preview = pd.DataFrame(
    filtered_rows,
    columns=[
        "Date", "Site_Name", "District", "Work", "Human_Resources", "Supply",
        "Work_Executed", "Comment_on_work", "Another_Work_Executed",
        "Comment_on_HSE", "Consultant_Recommandation",
    ],
)
st.dataframe(df_preview, use_container_width=True, hide_index=True)

if show_dashboard:
    dash_df = df_preview.copy()
    dash_df = dash_df[dash_df["Site_Name"].isin(selected_sites)]
    dash_df = dash_df[dash_df["Date"].isin(selected_dates)]
    if "Discipline" in dash_df.columns:
        dash_df = dash_df[dash_df["Discipline"] == discipline]

    st.subheader("Dashboard")
    st.dataframe(dash_df, use_container_width=True, hide_index=True)

    if "Work_Executed" in dash_df.columns:
        dash_df = dash_df.assign(
            Work_Executed=pd.to_numeric(dash_df["Work_Executed"], errors="coerce"),
            Date=pd.to_datetime(dash_df["Date"], errors="coerce"),
        ).dropna(subset=["Work_Executed", "Date"])
        if not dash_df.empty:
            st.line_chart(
                dash_df.sort_values("Date").set_index("Date")["Work_Executed"]
            )

# Image uploads
if site_date_pairs:
    for site_name, date in site_date_pairs:
        with st.expander(f"Upload Images for {site_name} ({date})"):
            imgs = st.file_uploader(
                f"Images for {site_name} ({date})",
                accept_multiple_files=True,
                key=f"uploader_{site_name}_{date}",
            )
            uploaded_image_mapping[(site_name, date)] = imgs
else:
    st.info("No site/date pairs in current filter. Adjust filters to upload images.")


# -----------------------------
# Generate reports
# -----------------------------
if st.button("🚀 Generate & Download All Reports"):
    with st.spinner("Generating reports, please wait..."):
        temp_dir = tempfile.mkdtemp()
        zip_buffer = tempfile.NamedTemporaryFile(delete=False, suffix=".zip")

        with zipfile.ZipFile(zip_buffer, "w") as zipf:
            for row in filtered_rows:
                (
                    date, site_name, district, work, human_resources, supply,
                    work_executed, comment_on_work, another_work_executed,
                    comment_on_hse, consultant_recommandation
                ) = (row + [""] * 11)[:11]

                tpl = DocxTemplate(TEMPLATE_PATH)

                # Images from uploader → put each photo in a subdocument paragraph
                image_files = uploaded_image_mapping.get((site_name, date), []) or []
                images_subdoc = tpl.new_subdoc()
                for img_file in image_files:
                    img_path = os.path.join(temp_dir, img_file.name)
                    with open(img_path, "wb") as f:
                        f.write(img_file.getbuffer())
                    p = images_subdoc.add_paragraph()
                    r = p.add_run()
                    r.add_picture(img_path, width=Mm(70))

                # Signatories (names/titles + signatures)
                sign_info = SIGNATORIES.get(discipline, {})
                cons_sig_path = resolve_asset(sign_info.get("Consultant_Signature"))
                cont_sig_path = resolve_asset(sign_info.get("Contractor_Signature"))
                cons_sig_img = InlineImage(tpl, cons_sig_path, width=Mm(30)) if cons_sig_path else ""
                cont_sig_img = InlineImage(tpl, cont_sig_path, width=Mm(30)) if cont_sig_path else ""

                # Context for DOCX
                context = {
                    "Site_Name": site_name or "",
                    "Date": date or "",
                    "District": district or "",
                    "Work": work or "",
                    "Human_Resources": human_resources or "",
                    "Supply": supply or "",
                    "Work_Executed": work_executed or "",
                    "Comment_on_work": comment_on_work or "",
                    "Another_Work_Executed": another_work_executed or "",
                    "Comment_on_HSE": comment_on_hse or "",
                    "Consultant_Recommandation": consultant_recommandation or "",
                    "Images": images_subdoc,  # ← use subdocument, not RichText
                    "Consultant_Name": sign_info.get("Consultant_Name", ""),
                    "Consultant_Title": sign_info.get("Consultant_Title", ""),
                    "Contractor_Name": sign_info.get("Contractor_Name", ""),
                    "Contractor_Title": sign_info.get("Contractor_Title", ""),
                    "Consultant_Signature": cons_sig_img,
                    "Contractor_Signature": cont_sig_img,
                }

                tpl.render(context)

                # Filename pattern: {Site}_Day_Report_{dd.MM.YYYY}.docx
                date_for_title = format_date_title(date)
                out_name = f"{site_name}_Day_Report_{date_for_title}.docx"
                out_name = safe_filename(out_name)  # guard against illegal chars/length
                out_path = os.path.join(temp_dir, out_name)

                tpl.save(out_path)
                zipf.write(out_path, arcname=out_name)

        zip_buffer.flush()
        zip_buffer.seek(0)
        st.download_button(
            "⬇️ Download ZIP",
            data=zip_buffer.read(),
            file_name="daily_reports.zip",
            mime="application/zip",
        )

st.info("**Tip:** If you don't upload images, reports will still be generated with all your data.")
st.caption("Made for efficient, multi-site daily reporting. Feedback & customizations welcome!")

# -----------------------------
# Weekly report
# -----------------------------
# Determine the date range for the weekly report
selected_dt = pd.to_datetime(selected_dates, dayfirst=True, errors="coerce")
start_ymd = selected_dt.min().strftime("%Y-%m-%d")
end_ymd = selected_dt.max().strftime("%Y-%m-%d")

# Build context and template for the weekly report
tpl, ctx = build_weekly_context(
    rows,
    selected_sites,
    start_ymd,
    end_ymd,
    discipline,
    uploaded_image_mapping,
)

tpl.render(ctx)
fname = (
    f"{discipline}_Weekly_Report_Week_{ctx['Week_No']}"
    f"_{ctx['Period_From'].replace('/','.')}_{ctx['Period_To'].replace('/','.')}.docx"
)
tmp = tempfile.NamedTemporaryFile(delete=False, suffix=".docx")
tpl.save(tmp.name)
with open(tmp.name, "rb") as fh:
    st.download_button(
        "⬇️ Download Weekly Report",
        data=fh.read(),
        file_name=fname,
        mime="application/vnd.openxmlformats-officedocument.wordprocessingml.document",
    )

<<<<<<< HEAD
        # Filter rows by date AND discipline
        day_rows = [
            r for r in all_rows
            if (
                r[0] == date_str
                and len(r) > DISCIPLINE_COL
                and r[DISCIPLINE_COL] == discipline
            )
        ]

        if not day_rows:
            continue

        # Extract site names
        sites = sorted(set(r[1] for r in day_rows if r[1]))

        # Extract and merge activities
        activities = []
        for r in day_rows:
            site = r[1]
            act1 = r[6] or ""
            act2 = r[8] or ""
            combined = " / ".join(filter(None, [act1.strip(), act2.strip()]))
            if combined:
                activities.append(f"{site}: {combined}")

        # Fill Excel row for the matching day number
        for row in range(19, 60):
            cell_value = ws[f"A{row}"].value
            if cell_value == day_num:
                ws[f"F{row}"] = ", ".join(sites)
                ws[f"G{row}"] = "\n".join(activities[:8]) or "Supervision of site activities"
                break

    output = BytesIO()
    wb.save(output)
    output.seek(0)
    return output
=======
>>>>>>> 05a5dca2
<|MERGE_RESOLUTION|>--- conflicted
+++ resolved
@@ -220,20 +220,7 @@
             if not day_rows:
                 continue
 
-<<<<<<< HEAD
-        # Filter rows by date AND discipline
-        day_rows = [
-            r for r in all_rows
-            if (
-                r[0] == date_str
-                and len(r) > DISCIPLINE_COL
-                and r[DISCIPLINE_COL] == discipline
-            )
-        ]
-=======
-            # Extract site names
-            sites = sorted(set(r[1] for r in day_rows if r[1]))
->>>>>>> 05a5dca2
+
 
             # Extract and merge activities
             activities = []
@@ -801,44 +788,4 @@
         mime="application/vnd.openxmlformats-officedocument.wordprocessingml.document",
     )
 
-<<<<<<< HEAD
-        # Filter rows by date AND discipline
-        day_rows = [
-            r for r in all_rows
-            if (
-                r[0] == date_str
-                and len(r) > DISCIPLINE_COL
-                and r[DISCIPLINE_COL] == discipline
-            )
-        ]
-
-        if not day_rows:
-            continue
-
-        # Extract site names
-        sites = sorted(set(r[1] for r in day_rows if r[1]))
-
-        # Extract and merge activities
-        activities = []
-        for r in day_rows:
-            site = r[1]
-            act1 = r[6] or ""
-            act2 = r[8] or ""
-            combined = " / ".join(filter(None, [act1.strip(), act2.strip()]))
-            if combined:
-                activities.append(f"{site}: {combined}")
-
-        # Fill Excel row for the matching day number
-        for row in range(19, 60):
-            cell_value = ws[f"A{row}"].value
-            if cell_value == day_num:
-                ws[f"F{row}"] = ", ".join(sites)
-                ws[f"G{row}"] = "\n".join(activities[:8]) or "Supervision of site activities"
-                break
-
-    output = BytesIO()
-    wb.save(output)
-    output.seek(0)
-    return output
-=======
->>>>>>> 05a5dca2
+
