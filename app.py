import pandas as pd
import streamlit as st

from sheets import (
    CACHE_FILE,
    append_rows_to_sheet,
    get_sheet_data,
    get_unique_sites_and_dates,
    load_offline_cache,
)

from ui import render_workwatch_header, set_background
from report import generate_reports
from report_structuring import REPORT_HEADERS, clean_and_structure_report


def _rows_to_structured_data(rows):
    """Convert raw sheet rows into dictionaries keyed by REPORT_HEADERS."""

    structured = []
    for row in rows:
        entry = {header: "" for header in REPORT_HEADERS}
        for index, header in enumerate(REPORT_HEADERS):
            if index < len(row):
                entry[header] = row[index]
        structured.append(entry)
    return structured


def _rows_to_structured_data(rows):
    """Convert raw sheet rows into dictionaries keyed by REPORT_HEADERS."""

    structured = []
    for row in rows:
        entry = {header: "" for header in REPORT_HEADERS}
        for index, header in enumerate(REPORT_HEADERS):
            if index < len(row):
                entry[header] = row[index]
        structured.append(entry)
    return structured


def run_app():
    """Render the Streamlit interface."""
    set_background("bg.jpg")
    render_workwatch_header()

    # Controls that were mistakenly embedded in HTML in original file:
    st.sidebar.subheader("Gallery Controls")
    img_width_mm = st.sidebar.slider(
        "Image width (mm)", min_value=50, max_value=250, value=185, step=5
    )
    img_height_mm = st.sidebar.slider(
        "Image height (mm)", min_value=50, max_value=250, value=148, step=5
    )
    st.sidebar.caption(
        "Images default to 185 mm × 148 mm each, arranged two per row with a 5 mm gap."
    )
    add_border = st.sidebar.checkbox("Add border to images", value=False)
    spacing_mm = st.sidebar.slider(
        "Gap between images (mm)", min_value=0, max_value=20, value=5, step=1
    )

    # Get sheet data
    cache = load_offline_cache()
    if cache and cache.get("rows"):
        st.info(
            "Cached offline data detected. Use the button below to sync back to the Google Sheet."
        )
        if st.button("Sync cached data to Google Sheet"):
            try:
                append_rows_to_sheet(cache.get("rows", []))
                CACHE_FILE.unlink()
                st.success("Cached data synced to Google Sheet.")
                cache = None
            except Exception as e:  # pragma: no cover - user notification
                st.error(f"Sync failed: {e}")

    try:
        rows = get_sheet_data()
        data_rows = rows[1:] if rows else []
        sites, _ = get_unique_sites_and_dates(data_rows)

        col_left, col_right = st.columns([1, 2])

        with col_left:
            discipline = st.radio(
                "Discipline", ["Civil", "Electrical"], key="discipline_radio"
            )

        with col_right:
            st.header("Select Sites")
            site_choices = ["All Sites"] + sites
            selected_sites = st.multiselect(
                "Choose sites:", site_choices, default=["All Sites"], key="sites_ms"
            )
            if "All Sites" in selected_sites or not selected_sites:
                selected_sites = sites

            st.header("Select Dates")
            site_dates = sorted(
                {
                    row[0].strip()
                    for row in data_rows
                    if row[1].strip() in selected_sites
                }
            )
            date_choices = ["All Dates"] + site_dates
            selected_dates = st.multiselect(
                "Choose dates:", date_choices, default=["All Dates"], key="dates_ms"
            )
            if "All Dates" in selected_dates or not selected_dates:
                selected_dates = site_dates
    except Exception as e:  # pragma: no cover - user notification
        st.error(f"Failed to load site data: {e}")
        return

    # Filtered rows
    filtered_rows = [
        row for row in data_rows
        if row[1].strip() in selected_sites and row[0].strip() in selected_dates
    ]

    site_date_pairs = sorted({(row[1].strip(), row[0].strip()) for row in filtered_rows})

    # Preview
    st.subheader("Preview Reports to be Generated")
    df_preview = pd.DataFrame(
        filtered_rows,
        columns=REPORT_HEADERS,
    )
    st.dataframe(df_preview)

    structured_from_rows = _rows_to_structured_data(filtered_rows)
<<<<<<< HEAD
    st.session_state["structured_report_data"] = structured_from_rows
    st.json(st.session_state["structured_report_data"])
=======
    if st.session_state.get("_structured_origin") != "manual":
        st.session_state["structured_report_data"] = structured_from_rows
        st.session_state["_structured_origin"] = "rows"
>>>>>>> 712106ff

    for site, date in site_date_pairs:
        files = st.file_uploader(
            f"Upload images for {site} - {date}",
            accept_multiple_files=True,
            type=["png", "jpg", "jpeg", "webp"],
            key=f"uploader_{site}_{date}",
        )
        if files:
            key = (site.strip(), date.strip())
            st.session_state.setdefault("images", {})[key] = [f.read() for f in files]

    st.subheader("Contractor Report Parser")
    raw_report_text = st.text_area("Paste contractor report text")

    if st.button("Clean & Structure Report"):
        try:
            structured_report = clean_and_structure_report(raw_report_text)
        except (TypeError, ValueError) as exc:
            st.warning(f"Unable to structure report: {exc}")
        else:
            st.session_state["structured_report_data"] = structured_report
            st.session_state["_structured_origin"] = "manual"

    st.json(st.session_state.get("structured_report_data", structured_from_rows))

    if st.button("Generate Reports"):
        if not filtered_rows:
            st.warning("No data available for the selected sites and dates.")
            return
        zip_bytes = generate_reports(
            filtered_rows,
            st.session_state.get("images", {}),
            discipline,
            img_width_mm,
            img_height_mm,
            spacing_mm,
            img_per_row=2,
            add_border=add_border,
        )
        st.download_button("Download ZIP", zip_bytes, "reports.zip")
if __name__ == "__main__":
    run_app()
<|MERGE_RESOLUTION|>--- conflicted
+++ resolved
@@ -132,14 +132,7 @@
     st.dataframe(df_preview)
 
     structured_from_rows = _rows_to_structured_data(filtered_rows)
-<<<<<<< HEAD
-    st.session_state["structured_report_data"] = structured_from_rows
-    st.json(st.session_state["structured_report_data"])
-=======
-    if st.session_state.get("_structured_origin") != "manual":
-        st.session_state["structured_report_data"] = structured_from_rows
-        st.session_state["_structured_origin"] = "rows"
->>>>>>> 712106ff
+
 
     for site, date in site_date_pairs:
         files = st.file_uploader(
