--- conflicted
+++ resolved
@@ -189,15 +189,7 @@
             date = date.strip()
 
             tpl = DocxTemplate(sanitized_template)
-<<<<<<< HEAD
-            target_width_mm = max(1.0, float(img_width_mm))
-            target_height_mm = max(1.0, float(img_height_mm))
-            max_width_emu = int(round(target_width_mm * EMU_PER_MM))
-            max_height_emu = int(round(target_height_mm * EMU_PER_MM))
-=======
-            target_width_mm = max(1, img_width_mm)
-            target_height_mm = max(1, img_height_mm)
->>>>>>> fa82f498
+
             required = {
                 "Consultant_Name",
                 "Consultant_Title",
@@ -231,45 +223,12 @@
                         left_margin, right_margin = _apply_cell_spacing(
                             cell, spacing_mm, effective_index, columns_in_row
                         )
-<<<<<<< HEAD
-                        content_width_mm = target_width_mm
-=======
->>>>>>> fa82f498
+
                         if col_idx < len(row_cells):
                             img_path = row_cells[col_idx]
                             run = cell.paragraphs[0].add_run()
                             picture = run.add_picture(img_path)
-<<<<<<< HEAD
-                            width_emu = max(1, int(picture.width))
-                            height_emu = max(1, int(picture.height))
-
-                            scale = None
-                            if max_width_emu:
-                                width_scale = max_width_emu / width_emu
-                                scale = width_scale if scale is None else min(scale, width_scale)
-                            if max_height_emu:
-                                height_scale = max_height_emu / height_emu
-                                scale = height_scale if scale is None else min(scale, height_scale)
-
-                            if scale is not None:
-                                new_width = int(round(width_emu * scale))
-                                new_height = int(round(height_emu * scale))
-                                picture.width = new_width
-                                picture.height = new_height
-                                width_emu = new_width
-                                height_emu = new_height
-
-                            content_width_mm = width_emu / EMU_PER_MM
-=======
-                            picture.width = Mm(target_width_mm)
-                            picture.height = Mm(target_height_mm)
-                            try:
-                                table.columns[col_idx].width = Mm(
-                                    target_width_mm + left_margin + right_margin
-                                )
-                            except IndexError:
-                                pass
->>>>>>> fa82f498
+
                             if add_border:
                                 from docx.oxml import parse_xml
 
