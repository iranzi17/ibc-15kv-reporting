--- conflicted
+++ resolved
@@ -309,35 +309,7 @@
                 ctx["Reaction&WayForword"] = reaction_way_forward
 
                 tpl.render(ctx)
-<<<<<<< HEAD
-                base_name = safe_filename(
-                    f"{site_name}_{format_date_title(date)}"
-                )
-                if not base_name or base_name.replace("_", "") == "":
-                    base_name = "report"
-                next_index = used_names.get(base_name, 0) + 1
-                used_names[base_name] = next_index
-                suffix = f"_{next_index}" if next_index > 1 else ""
-                out_name = f"{base_name}{suffix}.docx"
-
-                with tempfile.NamedTemporaryFile(delete=False, suffix=".docx") as tmp_docx:
-                    tpl.save(tmp_docx.name)
-                    tmp_path = tmp_docx.name
-
-                try:
-                    zipf.write(tmp_path, arcname=out_name)
-                finally:
-                    try:
-                        os.remove(tmp_path)
-                    except OSError:
-                        pass
-=======
-
-                with tempfile.NamedTemporaryFile(delete=False, suffix=".docx") as tmp_docx:
-                    tpl.save(tmp_docx.name)
-                    zipf.write(tmp_docx.name, arcname=out_name)
-                    os.remove(tmp_docx.name)
->>>>>>> c0a31547
+
     finally:
         try:
             os.remove(sanitized_template)
