from io import BytesIO
import zipfile
import xml.etree.ElementTree as ET

from docx import Document
from docx.shared import Mm
from PIL import Image
import pytest

import report


def _png_bytes(width: int, height: int, color: tuple[int, int, int] = (255, 0, 0)) -> bytes:
    image = Image.new("RGB", (width, height), color)
    buffer = BytesIO()
    image.save(buffer, format="PNG")
    return buffer.getvalue()


SQUARE_PNG = _png_bytes(200, 200)


def test_safe_filename():
    assert report.safe_filename('inv?lid:name') == 'inv-lid-name'


def test_format_date_title():
    assert report.format_date_title('06/08/2025') == '06.08.2025'


def _empty_row(site: str, date: str) -> list[str]:
    return [date, site] + [""] * 12


def test_generate_reports_returns_zip():
    rows = [_empty_row("Site A", "2025-08-06")]
    uploaded = {}
    data = report.generate_reports(rows, uploaded, 'Civil', 70, 60, 2, 2, False)
    with zipfile.ZipFile(BytesIO(data)) as zf:
        names = zf.namelist()
    assert len(names) == 1
    assert names[0].startswith('Site A')


def test_generate_reports_respects_width_and_spacing():
    rows = [_empty_row("Site A", "2025-08-06")]
    uploaded = {("Site A", "2025-08-06"): [SQUARE_PNG]}
    width_mm = 42
    height_mm = 25
    spacing_mm = 5
    data = report.generate_reports(
        rows,
        uploaded,
        "Civil",
        width_mm,
        height_mm,
        spacing_mm,
        img_per_row=1,
        add_border=False,
    )
    with zipfile.ZipFile(BytesIO(data)) as zf:
        docx_name = zf.namelist()[0]
        doc_bytes = zf.read(docx_name)

    document = Document(BytesIO(doc_bytes))
<<<<<<< HEAD
    max_width_emu = Mm(width_mm).emu
    max_height_emu = Mm(height_mm).emu
    tolerance = 1  # 1 EMU ≈ 0.0003 mm

    matching_shapes = [
        shape
        for shape in document.inline_shapes
        if shape.width <= max_width_emu + tolerance
        and shape.height <= max_height_emu + tolerance
    ]
    assert matching_shapes, "Expected at least one gallery image within configured bounds"
    assert any(
        abs(shape.width - max_width_emu) <= tolerance
        or abs(shape.height - max_height_emu) <= tolerance
        for shape in matching_shapes
    ), "At least one dimension should touch the configured bound"

    expected_twips = str(report._mm_to_twips(spacing_mm))
    with zipfile.ZipFile(BytesIO(doc_bytes)) as doc_archive:
        document_xml = doc_archive.read("word/document.xml")

    root = ET.fromstring(document_xml)
    ns = {"w": "http://schemas.openxmlformats.org/wordprocessingml/2006/main"}
    margin_sets = []
    for tc_mar in root.findall(".//w:tcMar", ns):
        values = {child.tag.split("}")[-1]: child.get(f"{{{ns['w']}}}w") for child in tc_mar}
        margin_sets.append(values)

    assert any(
        margins.get("left") == margins.get("right") == margins.get("top") == margins.get("bottom") == expected_twips
        for margins in margin_sets
    ), "Expected symmetric margins matching the configured spacing"


def test_generate_reports_two_images_gap_distribution():
    rows = [_empty_row("Site A", "2025-08-06")]
    uploaded = {("Site A", "2025-08-06"): [SQUARE_PNG, SQUARE_PNG]}
    spacing_mm = 5
    data = report.generate_reports(
        rows,
        uploaded,
        "Civil",
        185,
        148,
        spacing_mm,
        img_per_row=2,
        add_border=False,
    )

    with zipfile.ZipFile(BytesIO(data)) as zf:
        docx_name = zf.namelist()[0]
        doc_bytes = zf.read(docx_name)

    with zipfile.ZipFile(BytesIO(doc_bytes)) as doc_archive:
        document_xml = doc_archive.read("word/document.xml")

=======
    widths = [shape.width for shape in document.inline_shapes]
    assert Mm(width_mm) in widths
    heights = [shape.height for shape in document.inline_shapes]
    assert Mm(height_mm) in heights

    expected_twips = str(report._mm_to_twips(spacing_mm))
    with zipfile.ZipFile(BytesIO(doc_bytes)) as doc_archive:
        document_xml = doc_archive.read("word/document.xml")

    root = ET.fromstring(document_xml)
    ns = {"w": "http://schemas.openxmlformats.org/wordprocessingml/2006/main"}
    margin_sets = []
    for tc_mar in root.findall(".//w:tcMar", ns):
        values = {child.tag.split("}")[-1]: child.get(f"{{{ns['w']}}}w") for child in tc_mar}
        margin_sets.append(values)

    assert any(
        margins.get("left") == margins.get("right") == margins.get("top") == margins.get("bottom") == expected_twips
        for margins in margin_sets
    ), "Expected symmetric margins matching the configured spacing"


def test_generate_reports_two_images_gap_distribution():
    rows = [_empty_row("Site A", "2025-08-06")]
    uploaded = {("Site A", "2025-08-06"): [SAMPLE_PNG, SAMPLE_PNG]}
    spacing_mm = 5
    data = report.generate_reports(
        rows,
        uploaded,
        "Civil",
        185,
        148,
        spacing_mm,
        img_per_row=2,
        add_border=False,
    )

    with zipfile.ZipFile(BytesIO(data)) as zf:
        docx_name = zf.namelist()[0]
        doc_bytes = zf.read(docx_name)

    with zipfile.ZipFile(BytesIO(doc_bytes)) as doc_archive:
        document_xml = doc_archive.read("word/document.xml")

>>>>>>> fa82f498
    root = ET.fromstring(document_xml)
    ns = {"w": "http://schemas.openxmlformats.org/wordprocessingml/2006/main"}
    margin_sets = []
    for tc_mar in root.findall(".//w:tcMar", ns):
        values = {child.tag.split("}")[-1]: child.get(f"{{{ns['w']}}}w") for child in tc_mar}
        margin_sets.append(values)

    outer = str(report._mm_to_twips(spacing_mm))
    inner = str(report._mm_to_twips(spacing_mm / 2))

    assert any(
        margins.get("left") == outer and margins.get("right") == inner for margins in margin_sets
    ), "Expected left cell to keep full outer margin and inner half-gap"
    assert any(
        margins.get("left") == inner and margins.get("right") == outer for margins in margin_sets
<<<<<<< HEAD
    ), "Expected right cell to keep inner half-gap and full outer margin"


def test_generate_reports_preserves_aspect_ratio():
    rows = [_empty_row("Site A", "2025-08-06")]
    wide_png = _png_bytes(600, 300)
    uploaded = {("Site A", "2025-08-06"): [wide_png]}
    width_mm = 185
    height_mm = 148

    data = report.generate_reports(
        rows,
        uploaded,
        "Civil",
        width_mm,
        height_mm,
        spacing_mm=5,
        img_per_row=2,
        add_border=False,
    )

    with zipfile.ZipFile(BytesIO(data)) as zf:
        docx_name = zf.namelist()[0]
        doc_bytes = zf.read(docx_name)

    document = Document(BytesIO(doc_bytes))
    shape = max(document.inline_shapes, key=lambda s: s.width)

    max_width_emu = Mm(width_mm).emu
    max_height_emu = Mm(height_mm).emu
    tolerance = 1

    assert shape.width <= max_width_emu + tolerance
    assert shape.height <= max_height_emu + tolerance

    expected_ratio = 600 / 300
    actual_ratio = shape.width / shape.height
    assert actual_ratio == pytest.approx(expected_ratio, rel=1e-3)
=======
    ), "Expected right cell to keep inner half-gap and full outer margin"
>>>>>>> fa82f498
<|MERGE_RESOLUTION|>--- conflicted
+++ resolved
@@ -63,109 +63,7 @@
         doc_bytes = zf.read(docx_name)
 
     document = Document(BytesIO(doc_bytes))
-<<<<<<< HEAD
-    max_width_emu = Mm(width_mm).emu
-    max_height_emu = Mm(height_mm).emu
-    tolerance = 1  # 1 EMU ≈ 0.0003 mm
 
-    matching_shapes = [
-        shape
-        for shape in document.inline_shapes
-        if shape.width <= max_width_emu + tolerance
-        and shape.height <= max_height_emu + tolerance
-    ]
-    assert matching_shapes, "Expected at least one gallery image within configured bounds"
-    assert any(
-        abs(shape.width - max_width_emu) <= tolerance
-        or abs(shape.height - max_height_emu) <= tolerance
-        for shape in matching_shapes
-    ), "At least one dimension should touch the configured bound"
-
-    expected_twips = str(report._mm_to_twips(spacing_mm))
-    with zipfile.ZipFile(BytesIO(doc_bytes)) as doc_archive:
-        document_xml = doc_archive.read("word/document.xml")
-
-    root = ET.fromstring(document_xml)
-    ns = {"w": "http://schemas.openxmlformats.org/wordprocessingml/2006/main"}
-    margin_sets = []
-    for tc_mar in root.findall(".//w:tcMar", ns):
-        values = {child.tag.split("}")[-1]: child.get(f"{{{ns['w']}}}w") for child in tc_mar}
-        margin_sets.append(values)
-
-    assert any(
-        margins.get("left") == margins.get("right") == margins.get("top") == margins.get("bottom") == expected_twips
-        for margins in margin_sets
-    ), "Expected symmetric margins matching the configured spacing"
-
-
-def test_generate_reports_two_images_gap_distribution():
-    rows = [_empty_row("Site A", "2025-08-06")]
-    uploaded = {("Site A", "2025-08-06"): [SQUARE_PNG, SQUARE_PNG]}
-    spacing_mm = 5
-    data = report.generate_reports(
-        rows,
-        uploaded,
-        "Civil",
-        185,
-        148,
-        spacing_mm,
-        img_per_row=2,
-        add_border=False,
-    )
-
-    with zipfile.ZipFile(BytesIO(data)) as zf:
-        docx_name = zf.namelist()[0]
-        doc_bytes = zf.read(docx_name)
-
-    with zipfile.ZipFile(BytesIO(doc_bytes)) as doc_archive:
-        document_xml = doc_archive.read("word/document.xml")
-
-=======
-    widths = [shape.width for shape in document.inline_shapes]
-    assert Mm(width_mm) in widths
-    heights = [shape.height for shape in document.inline_shapes]
-    assert Mm(height_mm) in heights
-
-    expected_twips = str(report._mm_to_twips(spacing_mm))
-    with zipfile.ZipFile(BytesIO(doc_bytes)) as doc_archive:
-        document_xml = doc_archive.read("word/document.xml")
-
-    root = ET.fromstring(document_xml)
-    ns = {"w": "http://schemas.openxmlformats.org/wordprocessingml/2006/main"}
-    margin_sets = []
-    for tc_mar in root.findall(".//w:tcMar", ns):
-        values = {child.tag.split("}")[-1]: child.get(f"{{{ns['w']}}}w") for child in tc_mar}
-        margin_sets.append(values)
-
-    assert any(
-        margins.get("left") == margins.get("right") == margins.get("top") == margins.get("bottom") == expected_twips
-        for margins in margin_sets
-    ), "Expected symmetric margins matching the configured spacing"
-
-
-def test_generate_reports_two_images_gap_distribution():
-    rows = [_empty_row("Site A", "2025-08-06")]
-    uploaded = {("Site A", "2025-08-06"): [SAMPLE_PNG, SAMPLE_PNG]}
-    spacing_mm = 5
-    data = report.generate_reports(
-        rows,
-        uploaded,
-        "Civil",
-        185,
-        148,
-        spacing_mm,
-        img_per_row=2,
-        add_border=False,
-    )
-
-    with zipfile.ZipFile(BytesIO(data)) as zf:
-        docx_name = zf.namelist()[0]
-        doc_bytes = zf.read(docx_name)
-
-    with zipfile.ZipFile(BytesIO(doc_bytes)) as doc_archive:
-        document_xml = doc_archive.read("word/document.xml")
-
->>>>>>> fa82f498
     root = ET.fromstring(document_xml)
     ns = {"w": "http://schemas.openxmlformats.org/wordprocessingml/2006/main"}
     margin_sets = []
@@ -181,45 +79,4 @@
     ), "Expected left cell to keep full outer margin and inner half-gap"
     assert any(
         margins.get("left") == inner and margins.get("right") == outer for margins in margin_sets
-<<<<<<< HEAD
     ), "Expected right cell to keep inner half-gap and full outer margin"
-
-
-def test_generate_reports_preserves_aspect_ratio():
-    rows = [_empty_row("Site A", "2025-08-06")]
-    wide_png = _png_bytes(600, 300)
-    uploaded = {("Site A", "2025-08-06"): [wide_png]}
-    width_mm = 185
-    height_mm = 148
-
-    data = report.generate_reports(
-        rows,
-        uploaded,
-        "Civil",
-        width_mm,
-        height_mm,
-        spacing_mm=5,
-        img_per_row=2,
-        add_border=False,
-    )
-
-    with zipfile.ZipFile(BytesIO(data)) as zf:
-        docx_name = zf.namelist()[0]
-        doc_bytes = zf.read(docx_name)
-
-    document = Document(BytesIO(doc_bytes))
-    shape = max(document.inline_shapes, key=lambda s: s.width)
-
-    max_width_emu = Mm(width_mm).emu
-    max_height_emu = Mm(height_mm).emu
-    tolerance = 1
-
-    assert shape.width <= max_width_emu + tolerance
-    assert shape.height <= max_height_emu + tolerance
-
-    expected_ratio = 600 / 300
-    actual_ratio = shape.width / shape.height
-    assert actual_ratio == pytest.approx(expected_ratio, rel=1e-3)
-=======
-    ), "Expected right cell to keep inner half-gap and full outer margin"
->>>>>>> fa82f498
