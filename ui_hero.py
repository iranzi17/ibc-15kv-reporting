--- conflicted
+++ resolved
@@ -131,30 +131,6 @@
 
     img_src = _resolve_image(image_path)
 
-<<<<<<< HEAD
-    st.markdown(
-        f"""
-        <div class="hero-outer">
-          <div class="hero-wrap">
-            <div class="hero-grid">
-              <div>
-                <h1 class="hero-title">{title}</h1>
-                <p class="hero-subtitle">{subtitle}</p>
-                <div class="hero-cta">
-                  <button class="btn-primary" data-action="generate">{cta_primary}</button>
-                  <button class="btn-outline" data-action="upload">{cta_secondary}</button>
-                </div>
-              </div>
-              <div class="hero-media">
-                <img src="{img_src}" alt="Preview">
-              </div>
-            </div>
-          </div>
-        </div>
-        """,
-        unsafe_allow_html=True,
-    )
-=======
     left, right = st.columns([1, 1], gap="large")
     with left:
         st.markdown(
@@ -178,7 +154,6 @@
             unsafe_allow_html=True,
         )
     # No content in right column; the hero is full-width via custom CSS.
->>>>>>> a2ef4b20
 
     st.markdown(
         """
